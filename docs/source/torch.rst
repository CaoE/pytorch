torch
=====
The torch package contains data structures for multi-dimensional
tensors and defines mathematical operations over these tensors.
Additionally, it provides many utilities for efficient serializing of
Tensors and arbitrary types, and other useful utilities.

It has a CUDA counterpart, that enables you to run your tensor computations
on an NVIDIA GPU with compute capability >= 3.0

.. currentmodule:: torch

Tensors
-------
.. autosummary::
    :toctree: generated
    :nosignatures:

    is_tensor
    is_storage
    is_complex
    is_conj
    is_floating_point
    is_nonzero
    set_default_dtype
    get_default_dtype
    set_default_tensor_type
    numel
    set_printoptions
    set_flush_denormal

.. _tensor-creation-ops:

Creation Ops
~~~~~~~~~~~~

.. note::
    Random sampling creation ops are listed under :ref:`random-sampling` and
    include:
    :func:`torch.rand`
    :func:`torch.rand_like`
    :func:`torch.randn`
    :func:`torch.randn_like`
    :func:`torch.randint`
    :func:`torch.randint_like`
    :func:`torch.randperm`
    You may also use :func:`torch.empty` with the :ref:`inplace-random-sampling`
    methods to create :class:`torch.Tensor` s with values sampled from a broader
    range of distributions.

.. autosummary::
    :toctree: generated
    :nosignatures:

    tensor
    sparse_coo_tensor
    as_tensor
    as_strided
    from_numpy
    zeros
    zeros_like
    ones
    ones_like
    arange
    range
    linspace
    logspace
    eye
    empty
    empty_like
    empty_strided
    full
    full_like
    quantize_per_tensor
    quantize_per_channel
    dequantize
    complex
    polar
    heaviside

.. _indexing-slicing-joining:

Indexing, Slicing, Joining, Mutating Ops
~~~~~~~~~~~~~~~~~~~~~~~~~~~~~~~~~~~~~~~~
.. autosummary::
    :toctree: generated
    :nosignatures:

    cat
    conj
    chunk
    dsplit
    column_stack
    dstack
    gather
    hsplit
    hstack
    index_select
    masked_select
    movedim
    moveaxis
    narrow
    nonzero
    permute
    reshape
    row_stack
    scatter
    scatter_add
    split
    squeeze
    stack
    swapaxes
    swapdims
    t
    take
    take_along_dim
    tensor_split
    tile
    transpose
    unbind
    unsqueeze
    vsplit
    vstack
    where

.. _generators:

Generators
----------------------------------
.. autosummary::
    :toctree: generated
    :nosignatures:

    Generator

.. _random-sampling:

Random sampling
----------------------------------
.. autosummary::
    :toctree: generated
    :nosignatures:

    seed
    manual_seed
    initial_seed
    get_rng_state
    set_rng_state

.. autoattribute:: torch.default_generator
   :annotation:  Returns the default CPU torch.Generator

.. The following doesn't actually seem to exist.
   https://github.com/pytorch/pytorch/issues/27780
   .. autoattribute:: torch.cuda.default_generators
      :annotation:  If cuda is available, returns a tuple of default CUDA torch.Generator-s.
                    The number of CUDA torch.Generator-s returned is equal to the number of
                    GPUs available in the system.
.. autosummary::
    :toctree: generated
    :nosignatures:

    bernoulli
    multinomial
    normal
    poisson
    rand
    rand_like
    randint
    randint_like
    randn
    randn_like
    randperm

.. _inplace-random-sampling:

In-place random sampling
~~~~~~~~~~~~~~~~~~~~~~~~

There are a few more in-place random sampling functions defined on Tensors as well. Click through to refer to their documentation:

- :func:`torch.Tensor.bernoulli_` - in-place version of :func:`torch.bernoulli`
- :func:`torch.Tensor.cauchy_` - numbers drawn from the Cauchy distribution
- :func:`torch.Tensor.exponential_` - numbers drawn from the exponential distribution
- :func:`torch.Tensor.geometric_` - elements drawn from the geometric distribution
- :func:`torch.Tensor.log_normal_` - samples from the log-normal distribution
- :func:`torch.Tensor.normal_` - in-place version of :func:`torch.normal`
- :func:`torch.Tensor.random_` - numbers sampled from the discrete uniform distribution
- :func:`torch.Tensor.uniform_` - numbers sampled from the continuous uniform distribution

Quasi-random sampling
~~~~~~~~~~~~~~~~~~~~~
.. autosummary::
    :toctree: generated
    :nosignatures:
    :template: sobolengine.rst

    quasirandom.SobolEngine

Serialization
----------------------------------
.. autosummary::
    :toctree: generated
    :nosignatures:

    save
    load

Parallelism
----------------------------------
.. autosummary::
    :toctree: generated
    :nosignatures:

    get_num_threads
    set_num_threads
    get_num_interop_threads
    set_num_interop_threads

Locally disabling gradient computation
--------------------------------------
The context managers :func:`torch.no_grad`, :func:`torch.enable_grad`, and
:func:`torch.set_grad_enabled` are helpful for locally disabling and enabling
gradient computation. See :ref:`locally-disable-grad` for more details on
their usage.  These context managers are thread local, so they won't
work if you send work to another thread using the ``threading`` module, etc.

Examples::

  >>> x = torch.zeros(1, requires_grad=True)
  >>> with torch.no_grad():
  ...     y = x * 2
  >>> y.requires_grad
  False

  >>> is_train = False
  >>> with torch.set_grad_enabled(is_train):
  ...     y = x * 2
  >>> y.requires_grad
  False

  >>> torch.set_grad_enabled(True)  # this can also be used as a function
  >>> y = x * 2
  >>> y.requires_grad
  True

  >>> torch.set_grad_enabled(False)
  >>> y = x * 2
  >>> y.requires_grad
  False

.. autosummary::
    :toctree: generated
    :nosignatures:

    no_grad
    enable_grad
    set_grad_enabled
    is_grad_enabled
    inference_mode
    is_inference_mode_enabled

Math operations
---------------

Pointwise Ops
~~~~~~~~~~~~~~~~~~~~~~

.. autosummary::
    :toctree: generated
    :nosignatures:

    abs
    absolute
    acos
    arccos
    acosh
    arccosh
    add
    addcdiv
    addcmul
    angle
    asin
    arcsin
    asinh
    arcsinh
    atan
    arctan
    atanh
    arctanh
    atan2
    bitwise_not
    bitwise_and
    bitwise_or
    bitwise_xor
    bitwise_left_shift
    bitwise_right_shift
    ceil
    clamp
    clip
    conj_physical
    copysign
    cos
    cosh
    deg2rad
    div
    divide
    digamma
    erf
    erfc
    erfinv
    exp
    exp2
    expm1
    fake_quantize_per_channel_affine
    fake_quantize_per_tensor_affine
    fix
    float_power
    floor
    floor_divide
    fmod
    frac
    frexp
    gradient
    imag
    ldexp
    lerp
    lgamma
    log
    log10
    log1p
    log2
    logaddexp
    logaddexp2
    logical_and
    logical_not
    logical_or
    logical_xor
    logit
    hypot
    i0
    igamma
    igammac
    mul
    multiply
    mvlgamma
    nan_to_num
    neg
    negative
    nextafter
    polygamma
    positive
    pow
    rad2deg
    real
    reciprocal
    remainder
    round
    rsqrt
    sigmoid
    sign
    sgn
    signbit
    sin
    sinc
    sinh
    sqrt
    square
    sub
    subtract
    tan
    tanh
    true_divide
    trunc
    xlogy

Reduction Ops
~~~~~~~~~~~~~~~~~~~~~~
.. autosummary::
    :toctree: generated
    :nosignatures:

    argmax
    argmin
    amax
    amin
    all
    any
    max
    min
    dist
    logsumexp
    mean
    median
    nanmedian
    mode
    norm
    nansum
    prod
    quantile
    nanquantile
    std
    std_mean
    sum
    unique
    unique_consecutive
    var
    var_mean
    count_nonzero

Comparison Ops
~~~~~~~~~~~~~~~~~~~~~~
.. autosummary::
    :toctree: generated
    :nosignatures:

    allclose
    argsort
    eq
    equal
    ge
    greater_equal
    gt
    greater
    isclose
    isfinite
    isin
    isinf
    isposinf
    isneginf
    isnan
    isreal
    kthvalue
    le
    less_equal
    lt
    less
    maximum
    minimum
    fmax
    fmin
    ne
    not_equal
    sort
    topk
    msort


Spectral Ops
~~~~~~~~~~~~~~~~~~~~~~
.. autosummary::
    :toctree: generated
    :nosignatures:

    stft
    istft
    bartlett_window
    blackman_window
    hamming_window
    hann_window
    kaiser_window


Other Operations
~~~~~~~~~~~~~~~~~~~~~~

.. autosummary::
    :toctree: generated
    :nosignatures:

    atleast_1d
    atleast_2d
    atleast_3d
    bincount
    block_diag
    broadcast_tensors
    broadcast_to
    broadcast_shapes
    bucketize
    cartesian_prod
    cdist
    clone
    combinations
<<<<<<< HEAD
    corrcoef
=======
>>>>>>> af66356d
    cov
    cross
    cummax
    cummin
    cumprod
    cumsum
    diag
    diag_embed
    diagflat
    diagonal
    diff
    einsum
    flatten
    flip
    fliplr
    flipud
    kron
    rot90
    gcd
    histc
    histogram
    meshgrid
    lcm
    logcumsumexp
    ravel
    renorm
    repeat_interleave
    roll
    searchsorted
    tensordot
    trace
    tril
    tril_indices
    triu
    triu_indices
    vander
    view_as_real
    view_as_complex
    resolve_conj


BLAS and LAPACK Operations
~~~~~~~~~~~~~~~~~~~~~~~~~~~
.. autosummary::
    :toctree: generated
    :nosignatures:

    addbmm
    addmm
    addmv
    addr
    baddbmm
    bmm
    chain_matmul
    cholesky
    cholesky_inverse
    cholesky_solve
    dot
    eig
    geqrf
    ger
    inner
    inverse
    det
    logdet
    slogdet
    lstsq
    lu
    lu_solve
    lu_unpack
    matmul
    matrix_power
    matrix_rank
    matrix_exp
    mm
    mv
    orgqr
    ormqr
    outer
    pinverse
    qr
    solve
    svd
    svd_lowrank
    pca_lowrank
    symeig
    lobpcg
    trapz
    triangular_solve
    vdot

Utilities
----------------------------------
.. autosummary::
    :toctree: generated
    :nosignatures:

    compiled_with_cxx11_abi
    result_type
    can_cast
    promote_types
    use_deterministic_algorithms
    are_deterministic_algorithms_enabled
    set_warn_always
    is_warn_always_enabled
    vmap
    _assert<|MERGE_RESOLUTION|>--- conflicted
+++ resolved
@@ -481,10 +481,7 @@
     cdist
     clone
     combinations
-<<<<<<< HEAD
     corrcoef
-=======
->>>>>>> af66356d
     cov
     cross
     cummax
