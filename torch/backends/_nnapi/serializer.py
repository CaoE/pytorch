--- conflicted
+++ resolved
@@ -536,9 +536,16 @@
     def compute_operand_shape(self, op_id, dim, expr):
         self.flexible_shape_computation_lines.append(f"{flex_name(op_id, dim)} = {expr}")
 
+    def coerce_to_contiguous(self, in_id, oper):
+        assert oper.dim_order == DimOrder.UNKNOWN_CONSTANT
+        out_oper = oper._replace(dim_order=DimOrder.PRESUMED_CONTIGUOUS)
+        out_id = self.add_anonymous_tensor_operand(out_oper)
+        return out_id, out_oper
+
+
     def transpose_to_nhwc(self, in_id, oper):
-        if oper.shape[2:] != (1, 1):
-            raise Exception("Automatic transpose only supported for H,W == 1,1")
+        if oper.dim_order != DimOrder.UNKNOWN_CONSTANT and oper.shape[2:] != (1, 1):
+            raise Exception("Automatic transpose only supported for constants or H,W == 1,1")
 
         out_oper = oper._replace(dim_order=DimOrder.CHANNELS_LAST)
 
@@ -563,6 +570,19 @@
         if orders == (DimOrder.PRESUMED_CONTIGUOUS, DimOrder.CHANNELS_LAST):
             return self.transpose_to_nhwc(in0_id, in0_oper) + (in1_id, in1_oper)
         if orders == (DimOrder.CHANNELS_LAST, DimOrder.PRESUMED_CONTIGUOUS):
+            return (in0_id, in0_oper) + self.transpose_to_nhwc(in1_id, in1_oper)
+
+        # Constants can be treated as contiguous.
+        if orders == (DimOrder.UNKNOWN_CONSTANT, DimOrder.PRESUMED_CONTIGUOUS):
+            return self.coerce_to_contiguous(in0_id, in0_oper) + (in1_id, in1_oper)
+        if orders == (DimOrder.PRESUMED_CONTIGUOUS, DimOrder.UNKNOWN_CONSTANT):
+            return (in0_id, in0_oper) + self.coerce_to_contiguous(in1_id, in1_oper)
+
+        # Constants can be transposed to NHWC.
+        # TODO: Do this outside of the model execution.
+        if orders == (DimOrder.UNKNOWN_CONSTANT, DimOrder.CHANNELS_LAST):
+            return self.transpose_to_nhwc(in0_id, in0_oper) + (in1_id, in1_oper)
+        if orders == (DimOrder.CHANNELS_LAST, DimOrder.UNKNOWN_CONSTANT):
             return (in0_id, in0_oper) + self.transpose_to_nhwc(in1_id, in1_oper)
 
         raise Exception(
@@ -936,11 +956,7 @@
         assert node.inputsSize() == 3
         assert node.outputsSize() == 1
 
-<<<<<<< HEAD
         in_id, in_oper = self.get_tensor_operand_by_jitval(node.inputsAt(0))
-=======
-        in_id, in_oper = self.get_tensor_operand_by_jitval_fixed_size(node.inputsAt(0))
->>>>>>> c03f99f3
 
         start_ctype, start_dim = self.get_constant_value(node.inputsAt(1), "IntType")
         end_ctype, end_dim = self.get_constant_value(node.inputsAt(2), "IntType")
@@ -961,29 +977,15 @@
             in_oper.shape[end_dim + 1:]
         )
 
-<<<<<<< HEAD
         if any(dim == 0 for dim in in_oper.shape[start_dim: end_dim + 1]):
-            raise Exception("Flattened dims can't be flexible")
+            raise Exception("Flattening flexible dims is not supported yet")
         non_flattened_dims = in_oper.shape[: start_dim] + in_oper.shape[end_dim + 1:]
         if non_flattened_dims.count(0) > 1:
             raise Exception("Only 1 dim can be flexible")
-=======
-        # TODO(axit): To add support for runtime
-        # if any(dim == 0 for dim in in_oper.shape[start_dim: end_dim + 1]):
-        #     raise Exception("Flattened dims can't be flexible")
-        # non_flattened_dims = in_oper.shape[: start_dim] + in_oper.shape[end_dim + 1:]
-        # if non_flattened_dims.count(0) > 1:
-        #     raise Exception("Only 1 dim can be flexible")
-        # out_shape = tuple(
-        #     dim if dim != 0 else -1
-        #     for dim in out_shape
-        # )
->>>>>>> c03f99f3
 
         out_oper = in_oper._replace(shape=out_shape)
         out_id = self.add_tensor_operand(node.outputsAt(0), out_oper)
 
-<<<<<<< HEAD
         for idx, dim in enumerate(out_shape):
             if dim == 0:
                 self.forward_operand_shape(out_id, idx, in_id, in_oper.shape.index(0))
@@ -995,11 +997,6 @@
         inputs = [None] * 2
         inputs[0] = in_id
         inputs[1] = self.add_immediate_int_vector(inputs_1)
-=======
-        inputs = [None] * 2
-        inputs[0] = in_id
-        inputs[1] = self.add_immediate_int_vector(out_shape)
->>>>>>> c03f99f3
 
         outputs = [None] * 1
         outputs[0] = out_id
@@ -1700,10 +1697,8 @@
     def get_optional_bias(self, jit_bias, weight_tensor, transpose=False):
         ctype, value = self.get_constant_value(jit_bias)
         if ctype.kind() == "NoneType":
-            if transpose:
-                nnapi_bias_tensor = torch.zeros(weight_tensor.size()[1], dtype=weight_tensor.dtype)
-            else:
-                nnapi_bias_tensor = torch.zeros(weight_tensor.size()[0], dtype=weight_tensor.dtype)
+            bias_idx = 1 if transpose else 0
+            nnapi_bias_tensor = torch.zeros(weight_tensor.size()[bias_idx], dtype=weight_tensor.dtype)
             bias_id = self.add_tensor_operand_for_weight(nnapi_bias_tensor)
             bias_oper = self.operands[bias_id]
             return bias_id, bias_oper
