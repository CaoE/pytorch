--- conflicted
+++ resolved
@@ -67,16 +67,7 @@
 
     @functools.wraps(check_tensors)
     def wrapper(
-<<<<<<< HEAD
-        actual: Tensor,
-        expected: Tensor,
-        *,
-        equal_nan: Union[str, bool],
-        msg: Optional[Union[str, Callable[[Tensor, Tensor, Diagnostics], str]]],
-        **kwargs: Any,
-=======
         actual: Tensor, expected: Tensor, *, equal_nan: Union[str, bool], **kwargs: Any
->>>>>>> 7af55cfb
     ) -> Optional[_TestingErrorMeta]:
         if equal_nan == "relaxed":
             relaxed_complex_nan = True
