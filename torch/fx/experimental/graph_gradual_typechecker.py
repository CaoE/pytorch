from functools import reduce
import torch
import operator
from torch.fx.tensor_type import Dyn, is_consistent, TensorType, is_more_precise
from typing import Callable, Dict
from torch.fx.node import Target, Node
from torch.nn.modules.batchnorm import BatchNorm2d
from torch.nn.modules.conv import Conv2d

_INFERENCE_RULES: Dict[Target, Callable] = {}


def expand_to_tensor_dim(t, n):
    """
    Expand a type to the desired tensor dimension if possible
    Raise an error otherwise.
    - t is the given type
    - n is a number to expand to
    """
    if t == Dyn:
        dims = [Dyn] * n
        return TensorType(tuple(dims))
    elif isinstance(t, TensorType):
        if len(t.__args__) != n:
            raise TypeError(f'Cannot extend tensor. Tensor {t} has rank {len(t.__args__)}. It should have rank {n}')
        return t
    else:
        raise TypeError(f'Cannot match the type {t}')


def broadcast_types(t1, t2):
    if t1 == Dyn or t2 == Dyn:
        return t1, t2

    if isinstance(t1, TensorType) and isinstance(t2, TensorType):
        s1 = len(t1.__args__)
        s2 = len(t2.__args__)

        new_t1 = list(t1.__args__)
        new_t2 = list(t2.__args__)

        if abs(s1 - s2) > 1 or s1 == 0 or s2 == 0:
            raise TypeError(f'Cannot broadcast the tensors {t1} and {t2}')

        if s1 > s2:
            new_t2.insert(0, t1.__args__[0])

        elif s2 > s1:
            new_t1.insert(0, t2.__args__[0])

        for i, (x, y) in enumerate(zip(new_t1, new_t2)):
            if x == 1:
                new_t1[i] = y
            elif y == 1:
                new_t2[i] = x
            else:
                continue

        if tuple(new_t1) != t1.__args__ and tuple(new_t2) != t2.__args__:
            raise TypeError('In-place operations cannot not change shape')

        return TensorType(tuple(new_t1)), TensorType(tuple(new_t2))
    else:
        raise TypeError(f'Cannot broadcast types {t1} and {t2}')

def register_inference_rule(call_target):
    def register(fn):
        if call_target in _INFERENCE_RULES:
            raise RuntimeError('Inference rule already registered for {call_target}!')
        _INFERENCE_RULES[call_target] = fn
        return fn
    return register


@register_inference_rule(torch.add)
@register_inference_rule(operator.add)
def add_inference_rule(n: Node):
    assert isinstance(n.args[0], Node)
    assert isinstance(n.args[1], Node)
    t1 = n.args[0].type
    t2 = n.args[1].type

    # handle scalar addition
    if t1 == int and isinstance(t2, TensorType):
        n.type = t2
        return n.type

    elif t2 == int and isinstance(t1, TensorType):
        n.type = t1
        return n.type

    (new_t1, new_t2) = broadcast_types(t1, t2)
    n.args[0].type = new_t1
    n.args[1].type = new_t2

    if is_consistent(new_t1, new_t2):
        # we return the more precise type
        if is_more_precise(new_t1, new_t2):
            n.type = new_t2
        else:
            n.type = new_t1
        return n.type
    else:
        raise TypeError(f'Cannot add arguments {n.args[0]} ({ n.args[0].type}) and {n.args[1]} ({ n.args[1].type}) in node {n}.'
                        f' Types should match ')


@register_inference_rule(torch.transpose)
def transpose_inference_rule(n: Node):
    if n.target == torch.transpose:
        assert isinstance(n.args[0], Node)
        t = n.args[0].type

        assert isinstance(n.args[1], int)
        assert isinstance(n.args[2], int)
        dim1, dim2 = n.args[1], n.args[2]

        if t == Dyn:
            n.type = Dyn
            return n.type

        elif isinstance(t, TensorType):

            if 0 <= dim1 < len(t.__args__) and 0 <= dim2 < len(t.__args__):
                new_type = list(t.__args__)
                new_type[dim1], new_type[dim2] = new_type[dim2], new_type[dim1]
                final = TensorType(new_type)
                n.type = final
                return n.type
            else:
                raise TypeError(f'Cannot transpose {dim1} and {dim2} in type {t} for node {n}')
        else:
            raise TypeError(f'Cannot transpose {dim1} and {dim2} in type {t} for node {n}')


@register_inference_rule(torch.reshape)
def reshape_inference_rule(n: Node):
    assert isinstance(n.args[0], Node)
    t1 = n.args[0].type

    assert isinstance(n.args[1], list)
    t2 = n.args[1]
    t2_type = TensorType([Dyn if elem == -1 else elem for elem in t2])

    # if we do not know the original tensor dimension,
    # we return the required dimension
    if t1 == Dyn:
        n.type = t2_type
        return t2_type

    # if any of the dimensions are unknown,
    # we check for divisibility
    elif isinstance(t1, TensorType) and Dyn in t1.__args__ or -1 in t2:
        assert isinstance(t1, TensorType)
        a = [e if e != Dyn else 1 for e in t1.__args__]
        p1 = reduce(lambda x, y: x * y, a)
        p2 = reduce(lambda x, y: x * y, t2)
        if p1 % p2 == 0 or p2 % p1 == 0:
            n.type = t2_type
            return t2_type
        else:
            raise TypeError(f'Cannot reshape in node {n} from {t1} to {t2_type}')

    # if all dimensions are known we check the products
    elif isinstance(t1, TensorType):
        p1 = reduce(lambda x, y: x * y, t1.__args__)
        p2 = reduce(lambda x, y: x * y, t2)
        if p1 == p2:
            n.type = t2_type
            return t2_type
        else:
            raise TypeError(f'Cannot reshape in node {n} from {t1} to {t2_type}')

    else:
        raise TypeError(f'Cannot reshape in node {n} from {t1} to {t2_type}')

@register_inference_rule(BatchNorm2d)
def bn2d_inference_rule(n: Node, module_instance):
    """
    Given a BatchNorm2D instance and a node check the following conditions:
    - the input type can be expanded to a size 4 tensor: t =  (x_1, x_2, x_3, x_4)
    - the current node type can be expanded to a size 4 tensor: t' =  (x_1', x_2', x_3', x_4')
    - t is consistent with t'
    - x_2 is consistent with the module's num_features
    - x_2' is consistent with the module's num_features
    output type: the more precise type of t and t'
    """
    assert isinstance(n.args[0], Node)
    n.args[0].type = expand_to_tensor_dim(n.args[0].type, 4)
    arg_type = n.args[0].type
    n.type = expand_to_tensor_dim(n.type, 4)

    # we check the conditions on the incoming argument
    # and any existing annotation
    # we also check for consistency between both annotations
    if is_consistent(arg_type.__args__[1], module_instance.num_features) and \
            is_consistent(n.type.__args__[1], module_instance.num_features) and \
            is_consistent(arg_type, n.type):

        # we choose the more precise type
        # to be the node type
        # so if an incoming argument has more type information
        # we set this node's type to be the argument type
        if is_more_precise(arg_type, n.type):
            n.type = arg_type
        return n.type
    else:
        raise TypeError(f'Cannot apply {module_instance} with input type {arg_type} and existing type {n.type} on {n}')


def calculate(d_in, module_instance, index):
    """
    For calculating h_in and w_out.
    """
    padding = (module_instance.padding, module_instance.padding) \
        if isinstance(module_instance.padding, int) else module_instance.padding
    kernel_size = (module_instance.kernel_size, module_instance.kernel_size)\
        if isinstance(module_instance.kernel_size, int) else module_instance.kernel_size
    stride = (module_instance.stride, module_instance.stride) \
        if isinstance(module_instance.stride, int) else module_instance.stride
    dilation = (module_instance.dilation, module_instance.dilation)\
        if isinstance(module_instance.dilation, int) else module_instance.dilation

    if d_in == Dyn:
        return Dyn

    elif isinstance(d_in, int):
        n = d_in + 2 * padding[index] - \
            dilation[index] * \
            (kernel_size[index] - 1) - 1

        return (n // stride[0]) + 1

<<<<<<< HEAD
=======
    else:
        raise TypeError(f'{d_in} in {module_instance} must be a number or Dyn')


>>>>>>> 54baab49
def get_greatest_upper_bound(type1, type2):
    """
    Get the most precise type that's consistent with the given types
    """
    if type1 == Dyn:
        return type2
    elif type2 == Dyn:
        return type1
    elif isinstance(type1, TensorType) and isinstance(type2, TensorType):
        assert is_consistent(type1, type2)
        gub = [t1 if is_more_precise(t1, t2) else t2 for (t1, t2) in zip(type1.__args__, type2.__args__)]
        return TensorType(tuple(gub))

<<<<<<< HEAD
=======

>>>>>>> 54baab49
@register_inference_rule(Conv2d)
def conv2d_inference_rule(n: Node, module_instance):
    """
    Given a Conv2D instance and a node check the following conditions:
    - the input type can be expanded to a size 4 tensor: t =  (x_1, x_2, H, W)
    - the current node type can be expanded to a size 4 tensor: t' =  (x_1', x_2', x_3', x_4')
    - x_2 is consistent with the module's in_channels
    - let o = (x_1, out_channels, H_out, W_out)
    then the outout is the greatest upper bound of o and the existing node type t'.
    """
    assert isinstance(n.args[0], Node)
    n.args[0].type = expand_to_tensor_dim(n.args[0].type, 4)
    arg_type = n.args[0].type
    curr_node_type = expand_to_tensor_dim(n.type, 4)

    if is_consistent(arg_type.__args__[1], module_instance.in_channels):
        w_in = arg_type.__args__[3]
        h_in = arg_type.__args__[2]
        h_out = calculate(h_in, module_instance, 0)
        w_out = calculate(w_in, module_instance, 1)
        new_type = TensorType((arg_type.__args__[0], module_instance.out_channels, h_out, w_out))

        if not is_consistent(new_type, curr_node_type):
            raise TypeError(f'Inconsistent types {new_type} and {curr_node_type}')
        else:
            gub = get_greatest_upper_bound(new_type, curr_node_type)
            n.type = gub
            return n.type

    else:
        raise TypeError(f'Cannot apply {module_instance} with input type { arg_type} and existing type {n.type} on {n}')


@register_inference_rule(torch.nn.ReLU)
def relu_inference_rule(n: Node, module_instance):
    assert isinstance(n.args[0], Node)
    arg_type = n.args[0].type
    if is_consistent(arg_type, n.type):
        if is_more_precise(arg_type, n.type):
            n.type = arg_type
        return n.type
    else:
        raise TypeError(f'Cannot apply {module_instance}. Current shape {n.type} does not match argument shape {arg_type}')


def maxpool2d_check(typ, module_instance):
    new_type_list = list(typ.__args__)
    if len(new_type_list) == 4 or len(new_type_list) == 3:
        w_in = new_type_list[-1]
        h_in = new_type_list[-2]

        h_out = calculate(h_in, module_instance, 0)
        w_out = calculate(w_in, module_instance, 1)

        new_type_list[-1] = w_out
        new_type_list[-2] = h_out
        return TensorType(tuple(new_type_list))

    else:
        raise TypeError(f'Wrong size {typ} for {module_instance}')


@register_inference_rule(torch.nn.MaxPool2d)
def maxpool2d_inference_rule(n: Node, module_instance):
    """
    Given a MaxPool2D instance and a node check the following conditions:
    - Input size matches size 3 or 4
    - Current node type is consistent with the output type we will calculate
    - Input size matches output size and the last two dimensions of the output
      are w_out and h_out. The remaining dimensions are the same as the input
    - Our final result is the greatest lower bound of the output we calculate
      and the current node type.
    """
    assert isinstance(n.args[0], Node)

    if n.args[0].type == Dyn and n.type == Dyn:
        pass

    elif n.args[0].type == Dyn and isinstance(n.type, TensorType):
        n.type = maxpool2d_check(n.args[0].type, module_instance)
        # n.args[0].type = n.type # backwards propagation example (for next PR)

    elif n.type == Dyn and isinstance(n.args[0].type, TensorType):
        # forward type inference
        n.type = maxpool2d_check(n.args[0].type, module_instance)

    elif isinstance(n.args[0].type, TensorType) and isinstance(n.type, TensorType):
        n.args[0].type = maxpool2d_check(n.args[0].type, module_instance)
        n.type = get_greatest_upper_bound(n.type, n.args[0].type)

    else:
        raise TypeError(f'Cannot apply {module_instance} with input type {n.args[0].type} and existing type {n.type} on {n}')

    return n.type



def linear_check(tensor_type, module_instance):
    """
    Checks that an input tensor type satisfies the conditions for linear operation
    and returns the output type based on in and out features given by module_instance
    """
    if len(tensor_type.__args__) >= 2:
        if is_consistent(module_instance.in_features, tensor_type.__args__[-1]):
            # Todo backwards propagation
            new_type_args = list(tensor_type.__args__)
            new_type_args[-1] = module_instance.out_features
            return TensorType(tuple(new_type_args))
        else:
            raise TypeError(f'Inconsistent {module_instance.in_features} and {tensor_type.__args__[-1]} in {module_instance}')
    else:
        raise TypeError(f'Type {tensor_type} must have rank 2 or more.')

@register_inference_rule(torch.nn.Linear)
def linear_inference_rule(n: Node, module_instance):
    assert isinstance(n.args[0], Node)
    if isinstance(n.args[0].type, TensorType) and isinstance(n.type, TensorType):
        if is_consistent(n.args[0].type, n.type):
            # Todo: type inference for argument
            new_res_type_from_arg = linear_check(n.args[0].type, module_instance)
            new_res_type_from_node = linear_check(n.type, module_instance)
            n.type = new_res_type_from_node
            if is_more_precise(new_res_type_from_arg, n.type):
                n.type = new_res_type_from_arg
            return n.type
        else:
            raise TypeError(f'Argument type {n.args[0].type} and node type {n.type} are inconsistent.'
                            f' Cannot apply {module_instance} operation to {n}')

    elif isinstance(n.args[0].type, TensorType) and n.type == Dyn:
        new_type = linear_check(n.args[0].type, module_instance)
        n.type = new_type
        return n.type

    elif isinstance(n.type, TensorType) and n.args[0].type == Dyn:
        # Todo: type inference for argument
        new_type = linear_check(n.type, module_instance)
        n.type = new_type
        return n.type

    elif n.args[0].type == Dyn and n.type == Dyn:
        return Dyn

    else:
        raise TypeError(f'Wrong types {n.type} and {n.args[0].type} in {module_instance}')


def adaptiveavgpool2d_check(tensor_type, module_instance):
    output_size = module_instance.output_size
    if isinstance(output_size, int):
        output_size = [output_size, output_size]
    elif isinstance(output_size, tuple):
        output_size = list(output_size)
        if output_size[0] is None:
            output_size[0] = output_size[1]
        if output_size[1] is None:
            output_size[1] == output_size[0]

    new_type_list = list(tensor_type.__args__)

    if len(tensor_type.__args__) == 4 or len(tensor_type.__args__) == 3:
        new_type_list[-1] = output_size[1]
        new_type_list[-2] = output_size[0]

        return TensorType(tuple(new_type_list))

    else:
        raise TypeError(f'Tensor ranks must be 3 or 4. Got {tensor_type}')

@register_inference_rule(torch.nn.AdaptiveAvgPool2d)
def adaptiveavgpool2d_inference_rule(n: Node, module_instance):
    assert isinstance(n.args[0], Node)

    if isinstance(n.args[0].type, TensorType) and isinstance(n.type, TensorType):
        if is_consistent(n.args[0].type, n.type):
            new_res_type_from_arg = adaptiveavgpool2d_check(n.args[0].type, module_instance)
            new_res_type_from_node = adaptiveavgpool2d_check(n.type, module_instance)
            n.type = new_res_type_from_node
            if is_more_precise(new_res_type_from_arg, n.type):
                n.type = new_res_type_from_arg
            return n.type
        else:
            raise TypeError(f'Argument type {n.args[0].type} and node type {n.type} are inconsistent.'
                            f' Cannot apply {module_instance} operation to {n}')

    elif n.args[0].type == Dyn and isinstance(n.type, TensorType):
        new_type = adaptiveavgpool2d_check(n.type, module_instance)
        n.type = new_type
        return n.type

    elif isinstance(n.args[0].type, TensorType) and n.type == Dyn:
        new_type = adaptiveavgpool2d_check(n.args[0].type, module_instance)
        n.type = new_type
        return n.type

    elif n.type == Dyn and n.args[0].type == Dyn:
        return Dyn
    else:
        raise TypeError(f'Wrong types {n.type} and {n.args[0].type} in {module_instance}')


def flatten_check(typ, start_dim, end_dim):
    l = len(typ.__args__)

    if 0 <= start_dim <= (l - 1) and end_dim == -1 or 0 <= end_dim <= (l - 1) and start_dim < end_dim:
        if end_dim == -1:
            end_dim = l
        else:
            end_dim += 1

        my_args = list(typ.__args__)

        lhs = my_args[0:start_dim]
        rhs = my_args[end_dim:]
        mid = my_args[start_dim:end_dim]
        if Dyn in mid:
            mid = [Dyn]
        else:
            mid = [reduce(lambda x, y: x * y, my_args[start_dim:end_dim])]
        new_type_list = lhs + mid + rhs
        return TensorType(tuple(new_type_list))
    else:
        raise TypeError(f'Incompatable dimentions {start_dim}, {end_dim} in type {typ}')

@register_inference_rule(torch.flatten)
def flatten_inference_rule(n: Node):
    assert isinstance(n.args[0], Node)

    # set the default start and end dims
    start_dim = 1
    end_dim = -1

    if len(n.args) > 1:
        assert isinstance(n.args[1], int)
        start_dim = n.args[1]

    if len(n.args) > 2:
        assert isinstance(n.args[2], int)
        end_dim = n.args[2]

    if n.args[0] == Dyn:
        return Dyn

    elif isinstance(n.args[0].type, TensorType) and n.type == Dyn:
        n.type = flatten_check(n.args[0].type, start_dim, end_dim)
        return n.type

    elif isinstance(n.type, TensorType) and n.args[0].type == Dyn:
        n.type = flatten_check(n.type, start_dim, end_dim)
        return n.type

    elif isinstance(n.type, TensorType) and isinstance(n.args[0].type, TensorType):
        node_type = flatten_check(n.type, start_dim, end_dim)
        arg_type = flatten_check(n.args[0].type, start_dim, end_dim)
        n.type = node_type
        if is_more_precise(arg_type, node_type):
            n.type = arg_type
        return n.type

    else:
        raise TypeError(f'Cannot apply {n} on {n.args[0]} with type {n.args[0].type} and existing type {n.type}')

class GraphTypeChecker:
    def __init__(self, env, traced):
        self.env = env
        self.traced = traced

    def type_check(self):
        """
        A gradual type checker for graphs
        Effect: every node's field type will be
        populated with a type after type-checking is done
        """
        graph = self.traced.graph

        # type check every node with gradual type rules
        # if any node does not type check return false
        for n in graph.nodes:
            self.type_check_node(n)
        return True

    def type_check_node(self, n: Node):
        """
        Type check a given fx node.
        Current operations:
        - Reshape
        - Transpose
        - Add
        """
        if n.type is None:
            n.type = Dyn

        if n.op == 'placeholder':
            return n.type

        if n.op == 'call_function':
            if n.target in _INFERENCE_RULES:
                return _INFERENCE_RULES[n.target](n)
            else:
                raise RuntimeError(f'No inference rule registered for target {n.target}!')

        if n.op == 'call_module':
            module_instance = self.traced.get_submodule(n.target)
            if type(module_instance) in _INFERENCE_RULES:
                return _INFERENCE_RULES[type(module_instance)](n, module_instance)
            else:
                raise RuntimeError(f'No inference rule registered for class {type(module_instance)}!')

        if n.op == 'output':
            assert isinstance(n.args[0], Node)
            n.type = n.args[0].type
            return n.type

        else:
            raise NotImplementedError("Method not yet implemented")<|MERGE_RESOLUTION|>--- conflicted
+++ resolved
@@ -231,13 +231,10 @@
 
         return (n // stride[0]) + 1
 
-<<<<<<< HEAD
-=======
     else:
         raise TypeError(f'{d_in} in {module_instance} must be a number or Dyn')
 
 
->>>>>>> 54baab49
 def get_greatest_upper_bound(type1, type2):
     """
     Get the most precise type that's consistent with the given types
@@ -251,10 +248,7 @@
         gub = [t1 if is_more_precise(t1, t2) else t2 for (t1, t2) in zip(type1.__args__, type2.__args__)]
         return TensorType(tuple(gub))
 
-<<<<<<< HEAD
-=======
-
->>>>>>> 54baab49
+
 @register_inference_rule(Conv2d)
 def conv2d_inference_rule(n: Node, module_instance):
     """
