#include <torch/csrc/jit/runtime/interpreter.h>

#include <ATen/Parallel.h>
#include <ATen/core/ivalue.h>
#include <ATen/record_function.h>
#include <c10/core/thread_pool.h>
#include <c10/util/Exception.h>
#include <torch/csrc/autograd/edge.h>
#include <torch/csrc/autograd/grad_mode.h>
#include <torch/csrc/autograd/profiler.h>
#include <torch/csrc/autograd/variable.h>
#include <torch/csrc/jit/api/compilation_unit.h>
#include <torch/csrc/jit/api/function_impl.h>
#include <torch/csrc/jit/ir/constants.h>
#include <torch/csrc/jit/ir/ir.h>
#include <torch/csrc/jit/jit_log.h>
#include <torch/csrc/jit/runtime/exception_message.h>
#include <torch/csrc/jit/runtime/graph_executor.h>
#include <torch/csrc/jit/runtime/instruction.h>
#include <torch/csrc/jit/runtime/interpreter/code_impl.h>
#include <torch/csrc/jit/runtime/interpreter/frame.h>
#include <torch/csrc/jit/runtime/jit_exception.h>
#include <torch/csrc/jit/runtime/operator.h>
#include <torch/csrc/jit/runtime/profiling_record.h>
#include <torch/csrc/jit/runtime/vararg_functions.h>

#ifdef USE_RPC
#include <torch/csrc/distributed/autograd/context/container.h>
using torch::distributed::autograd::DistAutogradContainer;
#endif

#include <exception>
#include <iostream>
#include <memory>
#include <mutex>
#include <ostream>
#include <stdexcept>
#include <typeinfo>
#include <unordered_map>
#include <unordered_set>
#include <utility>
#include <vector>

namespace torch {
namespace jit {

using CodeImpl = interpreter::CodeImpl;

// Before we translate to intepreter instructions, we do
// some preprocessing of the graph to turn it into a form that is closer
// to what the instructions will look like.
// In particular we:
// *  Computes whether a input to a node is the last use, so we can issue MOVE
//    rather than LOAD instructions.
// *  Drop nodes are inserted for any node that is unused to create a dummy use
//    that will cause the interpreter to free the node.
//    A drop node just pops its input off the stack to  ensure the interpreter
//    releases references to nodes that are never used. Drop nodes are also
//    inserted when the last use of a node is in some conditionally run control
//    flow (e.g. one side of an If) and the interpreter must free the node only
//    after the control flow has reconverged
// Outputs are:
// * graph - the post processed copy of g
// * move_flags[n] - a list of booleans, one for each input,
//   indicating whether this is the last use of the value. The interpreter
//   should generate a move rather than a copy in this case.

TensorTypePtr tensorTypeInCurrentExecutionContext(const at::Tensor& t) {
  if (!t.defined()) {
    return TensorType::get()->withUndefined();
  }
  auto r = TensorType::create(t);
  if (!at::GradMode::is_enabled()) {
    return r->withRequiresGrad(false);
  }
  return r;
}

namespace {
inline int64_t getDistAutogradContextId() {
#ifdef USE_RPC
  return DistAutogradContainer::currentContextId();
#else
  return 0;
#endif
}
} // namespace

// NOLINTNEXTLINE(cppcoreguidelines-avoid-non-const-global-variables)
thread_local InterpreterStateImpl* tls_int_state_ptr_ = nullptr;
struct TLSCurrentInterpreterGuard {
  TLSCurrentInterpreterGuard(InterpreterStateImpl* state) {
    prev_state_ = tls_int_state_ptr_;
    tls_int_state_ptr_ = state;
  }

  ~TLSCurrentInterpreterGuard() {
    tls_int_state_ptr_ = prev_state_;
  }

 private:
  InterpreterStateImpl* prev_state_;
};

<<<<<<< HEAD
template <class Ttarget, class Tsource>
Ttarget safe_narrow_cast(Tsource v) {
  Ttarget res = static_cast<Ttarget>(v);
  // Casting it back to check whether it overflew.
  if (static_cast<Tsource>(res) != v) {
    TORCH_WARN(
        "ATTENTION: your model computation is overflowing, safe_narrow_cast<>() failed");
    return v;
  }
  return res;
}

struct CodeImpl {
  friend struct InterpreterState;
  std::vector<Instruction> instructions_;

  // same length as instructions.
  // what node in the graph cause this
  // instruction to be emitted?
  std::vector<Node*> instructions_source_;

  std::vector<IValue> constant_table_;
  std::vector<Operation> operator_table_;
  std::vector<Function*> function_table_;
  std::vector<std::unique_ptr<GraphFunction>> forked_functions_;
  std::vector<TypePtr> type_table_;
  std::vector<std::function<void(std::vector<IValue>&)>>
      profile_function_table_;

  int register_size_ = 0;
  size_t n_outputs;
  size_t n_inputs;
  TypePtr return_type_;
  std::string function_name_;

  // We MUST hold onto graph here because some Operators stored in the
  // instruction lists have dependencies on meta-data stored in the graph
  // that would be dead otherwise.
  // It is also very useful for debugging interpreter problems to
  // keep this around.
  std::shared_ptr<Graph> graph_;
  c10::optional<std::vector<GraphExecutor*>> grad_executors_;
  c10::optional<std::vector<GraphExecutor*>> forward_executors_;
  PreprocessGraph preprocess_;

  // map from unique of nodes to register in register table
  std::unordered_map<Value*, int> value_to_reg_;

  // running count of uses as we emit. When we reach use_count_[v] =
  // v.uses().size() we know it is the final use and we can move rather than
  // load.
  std::unordered_map<Value*, size_t> use_count_;

  Node* current_node_; // used in creation of code to keep track
                       // of node being emitted
  Node* last_inserted_op_ = nullptr;

  // out-of-line jumps for bailouts that are patched in at the end
  std::vector<BailoutBlock> bailout_blocks_;
  std::vector<std::unique_ptr<Function>> bailout_functions_;
  size_t remaining_bailout_depth_;

  CodeImpl(
      const std::shared_ptr<Graph>& graph,
      std::string function_name,
      size_t remaining_bailout_depth)
      : function_name_(std::move(function_name)),
        preprocess_(*graph),
        current_node_(preprocess_.graph->return_node()),
        remaining_bailout_depth_(remaining_bailout_depth) {
    graph_ = preprocess_.graph;
    n_outputs = graph_->outputs().size();
    if (n_outputs == 1) {
      return_type_ = graph->outputs().at(0)->type();
    } else {
      return_type_ = TupleType::create(
          fmap(graph->outputs(), [](const Value* v) { return v->type(); }));
    }
    n_inputs = graph_->inputs().size();
    // std::cout << *graph_ << "\n";
    emitCodeForBlock(graph_->block());
    insertInstruction(RET);
    // we deferred the emission of bailout blocks so they appear at the end
    // emit them now and patch up the jumps
    insertBailoutBlocks();
  }

  const std::vector<c10::IValue>& constant_table() const {
    return constant_table_;
  }

  void request_bailout(size_t index) {
    auto count = index;
    for (size_t instr_index = 0; instr_index < instructions_.size();
         instr_index++) {
      if (instructions_[instr_index].op == GUARD ||
          instructions_[instr_index].op == FAIL_GUARD) {
        if (count-- == 0) {
          // patching GUARD to FAIL_GUARD
          instructions_[instr_index].op = FAIL_GUARD;
          GRAPH_DEBUG(
              "Added a bailout request for ",
              index,
              " at instruction ",
              instr_index);
          break;
        }
      }
    }
  }

  const std::vector<Instruction>& instructions() const {
    return instructions_;
  }

  const std::vector<Node*>& instructions_source() const {
    return instructions_source_;
  }

  void insertInstruction(OpCode op, int64_t X = 0, uint64_t N = 0) {
    instructions_.emplace_back(
        op,
        safe_narrow_cast<int32_t, int64_t>(X),
        safe_narrow_cast<uint16_t, uint64_t>(N));
    instructions_source_.emplace_back(current_node_);

    // check that we didn't accidentally emit nodes out of topological order
    if (op == OP) {
      if (last_inserted_op_ != nullptr && current_node_ != last_inserted_op_ &&
          current_node_->owningBlock() == last_inserted_op_->owningBlock()) {
        TORCH_INTERNAL_ASSERT(
            current_node_->isAfter(last_inserted_op_),
            *current_node_,
            " is not after ",
            *last_inserted_op_);
      }
      last_inserted_op_ = current_node_;
    }
  }

  void truncateInstructions(size_t size) {
    while (instructions_.size() > size) {
      instructions_.pop_back();
      instructions_source_.pop_back();
    }
  }

  void createBailoutBlock(size_t jf_index) {
    bailout_blocks_.emplace_back(BailoutBlock{jf_index});
    auto& bailout_instructions = bailout_blocks_.back().instructions;

    bailout_instructions.insert(
        bailout_instructions.end(),
        instructions_.begin() + jf_index + 1,
        instructions_.end());
    truncateInstructions(jf_index + 1);
  }

  int allocRegs(at::ArrayRef<Value*> vs) {
    int result = register_size_ + 1;
    for (Value* v : vs) {
      AT_ASSERT(value_to_reg_.count(v) == 0);
      value_to_reg_[v] = ++register_size_;
    }
    return result;
  }

  int registerFor(Value* v) {
    return value_to_reg_.at(v);
  }

  void emitUse(Value* input, bool drop) {
    // drop - if true, we are not actually going to use this thing
    // and we can short circuit doing many instructions here
    // by either clearing the register (DROPR) or just popping the stack
    // (DROP)
    if (preprocess_.can_emit_inline[input->node()]) {
      emitNode(input->node());
      if (drop) {
        insertInstruction(DROP);
      }
    } else {
      int reg = registerFor(input);
      bool moved = input->uses().size() == ++use_count_[input];

      OpCode op;
      if (input->node()->kind() == prim::Constant) {
        op = LOADC;
      } else if (drop) {
        op = DROPR;
      } else if (moved) {
        op = MOVE;
      } else {
        op = LOAD;
      }
      insertInstruction(op, reg);
    }
  }

  void emitLoadInputs(at::ArrayRef<Value*> inputs) {
    for (Value* input : inputs) {
      emitUse(input, false);
    }
  }

  void emitOperator(Node* node) {
    emitLoadInputs(node->inputs());
    const Operator& op = node->getOperator();
    if (op.hasOperation() && op.schema().is_vararg()) {
      insertInstruction(OPN, operator_table_.size(), node->inputs().size());
    } else {
      insertInstruction(OP, operator_table_.size());
    }
    operator_table_.emplace_back(op.getOperation(node));
  }

  void emitWait(Node* node) {
    emitLoadInputs(node->inputs());
    insertInstruction(WAIT);
  }

  void emitDrop(at::ArrayRef<Value*> to_drop) {
    for (Value* input : to_drop) {
      emitUse(input, true);
    }
  }

  void emitStoreOutputs(Node* node) {
    size_t N = node->outputs().size();
    if (N == 0)
      return;
    int regs = allocRegs(node->outputs());
    if (N == 1) {
      insertInstruction(STORE, regs);
    } else {
      insertInstruction(STOREN, regs, node->outputs().size());
    }
  }

  int insertConstant(IValue value) {
    int result = constant_table_.size();
    constant_table_.emplace_back(std::move(value));
    return result;
  }

  void emitConstant(Node* node) {
    if (node->output()->type()->kind() == FunctionType::Kind) {
      return;
    }
    // constants are just put in the constant table
    value_to_reg_[node->output()] =
        insertConstant(toIValue(node->output()).value());
  }

  void emitIf(Node* node) {
    emitLoadInputs(node->inputs());
    size_t start_if = instructions_.size();
    insertInstruction(JF, 0); // dummy offset to be filled in
    emitCodeForBlock(node->blocks().at(0));
    insertInstruction(JMP, 0); // dummy offset
    size_t start_else = instructions_.size();
    instructions_[start_if].X = start_else - start_if;
    emitCodeForBlock(node->blocks().at(1));
    instructions_[start_else - 1].X = instructions_.size() - (start_else - 1);
  }

  void emitLoop(Node* loop) {
    insertInstruction(LOADC, insertConstant(0));
    emitLoadInputs(loop->inputs());
    size_t start = instructions_.size();
    insertInstruction(LOOP, 0, loop->inputs().size()); // dummy offset
    emitCodeForBlock(loop->blocks().at(0));
    insertInstruction(JMP, start - instructions_.size());
    instructions_[start].X = instructions_.size() - start;
  }

  void emitCall(Function* func, at::ArrayRef<Value*> inputs) {
    emitLoadInputs(inputs);
    insertInstruction(CALL, function_table_.size());
    function_table_.emplace_back(func);
  }

  void emitNodeAtBlockLevel(Node* node) {
    WithCurrentNode guard(&current_node_, node);
    switch (node->kind()) {
      case prim::Constant:
        emitConstant(node);
        break;
      case prim::Return:
        emitLoadInputs(node->inputs());
        break;
      default:
        if (!preprocess_.can_emit_inline[node]) {
          emitNode(node);
          emitStoreOutputs(node);
        }
        break;
    }
  }

  size_t emitType(TypePtr t) {
    size_t r = type_table_.size();
    type_table_.emplace_back(std::move(t));
    return r;
  }

  void emitTypeCheck(Node* node) {
    auto num_inputs = node->inputs().size();

    // Check that TypeCheck has at least one input.
    TORCH_INTERNAL_ASSERT(
        num_inputs && num_inputs + 1 == node->outputs().size());
    emitLoadInputs(node->inputs());

    // Emit the expected type.
    size_t types_start = type_table_.size();
    auto types = node->tys(attr::types);
    for (size_t i = 0; i < num_inputs; i++) {
      emitType(types[i]);
    }
    insertInstruction(TYPECHECK, types_start, num_inputs);
  }

  size_t emitGuard(Node* node) {
    // unoptimized graph is at index 0
    // guarded input is at index 1
    // the rest of args follow
    emitLoadInputs(node->inputs().slice(1, 1));
    insertInstruction(GUARD, emitType(node->outputs().at(0)->type()));
    insertInstruction(JF, 0 /* to be patched */);
    return instructions_.size() - 1;
  }

  void emitBailOut(Node* node) {
    auto jf_index = emitGuard(node);
    auto unoptimized_graph = node->inputs().at(0)->node()->g(attr::Subgraph);
    // note, guaded input is already loaded onto the stack
    // for GUARD instruction
    emitLoadInputs(node->inputs().slice(2));
    insertInstruction(TAIL_CALL, function_table_.size());
    TORCH_INTERNAL_ASSERT(node->kind() == prim::BailOut);
    auto bailout_index = node->i(attr::index);
    TORCH_INTERNAL_ASSERT(bailout_index >= 0);

    auto build_bailout_graph = [bailout_index,
                                unoptimized_graph](Function& func) {
      BuildBailOutGraphFrom(bailout_index, unoptimized_graph, func.graph());
    };

    auto empty_graph = std::make_shared<Graph>();
    auto func = torch::make_unique<GraphFunction>(
        "bailout", empty_graph, build_bailout_graph);
    function_table_.emplace_back(func.get());
    bailout_functions_.emplace_back(std::move(func));
    createBailoutBlock(jf_index);
  }

  void emitProfile(Node* node) {
    emitLoadInputs(node->inputs());
    insertInstruction(PROFILE_OP, profile_function_table_.size());
    if (node->cast<ProfileOp>()) {
      profile_function_table_.push_back(node->cast<ProfileOp>()->getCallback());
    } else if (node->cast<ProfileIValueOp>()) {
      profile_function_table_.push_back(
          node->cast<ProfileIValueOp>()->getCallback());
    } else {
      TORCH_INTERNAL_ASSERT(false);
    }
  }

  void emitGetAttr(Node* node) {
    emitLoadInputs(node->inputs());
    const auto type = node->input()->type()->expect<ClassType>();
    const auto& field = node->s(attr::name);
    const auto slot = type->getAttributeSlot(field);
    insertInstruction(GET_ATTR, slot);
  }

  void emitSetAttr(Node* node) {
    emitLoadInputs(node->inputs());
    const auto type = node->inputs().at(0)->type()->expect<ClassType>();
    const auto& field = node->s(attr::name);
    const auto slot = type->getAttributeSlot(field);
    insertInstruction(SET_ATTR, slot);
  }

  void insertBailoutBlocks() {
    for (const BailoutBlock& block : bailout_blocks_) {
      TORCH_INTERNAL_ASSERT(instructions_[block.jf_instruction_index].op == JF)
      instructions_[block.jf_instruction_index].X =
          instructions_.size() - block.jf_instruction_index;
      instructions_.insert(
          instructions_.end(),
          block.instructions.begin(),
          block.instructions.end());
      instructions_source_.insert(
          instructions_source_.end(),
          block.instructions.size(),
          instructions_source_[block.jf_instruction_index]);
    }
  }
  void emitInterfaceCall(
      std::string method_name_str,
      c10::ArrayRef<Value*> inputs) {
    emitLoadInputs(inputs);
    auto method_name = insertConstant(std::move(method_name_str));
    insertInstruction(INTERFACE_CALL, method_name, inputs.size());
  }

  void emitListUnpack(Node* node) {
    emitLoadInputs(node->inputs());
    insertInstruction(LIST_UNPACK, node->outputs().size());
  }

  void emitTupleConstruct(Node* node) {
    bool named =
        node->output()->type()->expectRef<TupleType>().name().has_value();
    if (named) {
      emitContainerConstruct(NAMED_TUPLE_CONSTRUCT, node);
    } else {
      emitLoadInputs(node->inputs());
      insertInstruction(TUPLE_CONSTRUCT, node->inputs().size());
    }
  }

  void emitContainerConstruct(OpCode op, Node* node) {
    emitLoadInputs(node->inputs());
    insertInstruction(
        op, emitType(node->output()->type()), node->inputs().size());
  }

  void emitCreateObject(Node* node) {
    insertInstruction(CREATE_OBJECT, emitType(node->output()->type()));
  }
  void emitIsinstance(Node* node) {
    emitLoadInputs(node->inputs());
    std::vector<TypePtr> types = node->tys(attr::types);
    size_t types_start = type_table_.size();
    for (const auto& typ : types) {
      emitType(typ);
    }
    insertInstruction(ISINSTANCE, types_start, types.size());
  }

  void emitTupleSlice(Node* node) {
    emitLoadInputs(node->inputs());
    int64_t beg_ind = node->i(attr::beg);
    int64_t end_ind = node->i(attr::end);
    insertInstruction(TUPLE_SLICE, beg_ind, end_ind - beg_ind);
  }

  void emitFork(Node* node) {
    emitLoadInputs(node->inputs());
    std::unique_ptr<GraphFunction> forked_fn(new GraphFunction(
        "<forked function>", node->g(attr::Subgraph), nullptr));
    forked_functions_.emplace_back(std::move(forked_fn));
    function_table_.emplace_back(forked_functions_.back().get());
    insertInstruction(FORK, function_table_.size() - 1, node->inputs().size());
  }

  void emitWarn(Node* node) {
    if (FLAGS_torch_jit_disable_warning_prints) {
      return;
    }

    emitLoadInputs(node->inputs());
    int32_t idx = -1;
    if (node->hasAttribute(attr::warn_id)) {
      idx = static_cast<int32_t>(node->i(attr::warn_id));
    }
    insertInstruction(WARN, idx);
  }

  void emitEnter(Node* node) {
    emitLoadInputs(node->inputs());
    insertInstruction(ENTER);
  }

  void emitExit(Node* node) {
    insertInstruction(EXIT);
  }

  void emitNode(Node* node) {
    WithCurrentNode guard(&current_node_, node);
    switch (node->kind()) {
      default:
        emitOperator(node);
        break;
      case prim::Drop:
        emitDrop(node->inputs());
        break;
      case prim::Constant:
        emitConstant(node);
        break;
      case prim::If:
        emitIf(node);
        break;
      case prim::Loop:
        emitLoop(node);
        break;
      case aten::wait:
        emitWait(node);
        break;
      case prim::Param:
        break;
      case prim::CallFunction:
        emitCall(
            node->inputs().at(0)->type()->expectRef<FunctionType>().function(),
            node->inputs().slice(1));
        break;
      case prim::CallMethod:
        if (auto class_type = node->inputs().at(0)->type()->cast<ClassType>()) {
          emitCall(&class_type->getMethod(node->s(attr::name)), node->inputs());
        } else {
          emitInterfaceCall(node->s(attr::name), node->inputs());
        }
        break;
      case prim::TypeCheck:
        emitTypeCheck(node);
        break;
      case prim::BailOut:
        emitBailOut(node);
        break;
      case prim::profile_ivalue:
      case prim::profile:
        emitProfile(node);
        break;
      case prim::GetAttr:
        emitGetAttr(node);
        break;
      case prim::SetAttr:
        emitSetAttr(node);
        break;
      case prim::ListUnpack:
        emitListUnpack(node);
        break;
      case prim::TupleConstruct:
        emitTupleConstruct(node);
        break;
      case prim::ListConstruct:
        emitContainerConstruct(LIST_CONSTRUCT, node);
        break;
      case prim::DictConstruct:
        emitContainerConstruct(DICT_CONSTRUCT, node);
        break;
      case prim::CreateObject:
        emitCreateObject(node);
        break;
      case prim::isinstance:
        emitIsinstance(node);
        break;
      case prim::TupleSlice:
        emitTupleSlice(node);
        break;
      case prim::fork:
        emitFork(node);
        break;
      case aten::warn:
        emitWarn(node);
        break;
      case prim::Enter:
        emitEnter(node);
        break;
      case prim::Exit:
        emitExit(node);
        break;
    }
  }

  void emitCodeForBlock(Block* block) {
    emitNodeAtBlockLevel(block->param_node());
    for (auto node : block->nodes()) {
      emitNodeAtBlockLevel(node);
    }
    emitNodeAtBlockLevel(block->return_node());
  }

  const std::vector<GraphExecutor*>& grad_executors() {
    if (!grad_executors_) {
      grad_executors_.emplace();
      for (Operation& op : operator_table_) {
        if (auto executor = detail::getGradExecutor(op)) {
          grad_executors_->push_back(executor);
        }
      }
    }
    return *grad_executors_;
  }

  const std::vector<GraphExecutor*>& diff_graph_op_executors() {
    if (!forward_executors_) {
      forward_executors_.emplace();
      for (Operation& op : operator_table_) {
        if (auto executor = detail::getDifferentiableGraphOpExecutor(op)) {
          forward_executors_->push_back(executor);
        }
      }
    }
    return *forward_executors_;
  }

  void dump(std::ostream& out, size_t i) const {
    out << i << " " << instructions_[i];
    if (instructions_[i].op == OP || instructions_[i].op == CALL ||
        instructions_[i].op == OPN) {
      out << " # " << *instructions_source_[i];
    } else {
      out << "\n";
    }
  }

  void dump(std::ostream& out) const {
    out << *graph_ << "\n";
    for (size_t i = 0; i < instructions_.size(); ++i) {
      dump(out, i);
    }
  }
};

=======
>>>>>>> 98fcdb80
// InterpreterState state that and used to compute a Code
struct InterpreterStateImpl : c10::intrusive_ptr_target {
  InterpreterStateImpl(const Code& code, TaskLauncher taskLauncher)
      : taskLauncher_(std::move(taskLauncher)) {
    enterFrame(code, 0);
  }

 private:
  using Frame = torch::jit::interpreter::Frame;
  struct WarnedNodes {
   public:
    // Inserts idx into warned_nodes_, returns a boolean indicates whether
    // insertion actually happened (idx wasn't originally in the set).
    bool insert(int32_t idx) {
      std::unique_lock<std::mutex> lock(mutex_);
      return warned_nodes_.insert(idx).second;
    }

   private:
    std::mutex mutex_;
    std::unordered_set<int32_t> warned_nodes_;
  };

  WarnedNodes warned_nodes_;

  // if we need to suspend, where do we reset the stack?
  // answer: to where it was when we were called, not
  // including any inputs to this function
  int64_t stack_start_ = -1;
  c10::intrusive_ptr<Future> future_;
  TaskLauncher taskLauncher_;

  // this holds all the tensors for this interpreter run
  // we don't bother minimizing the size of this vector, since the extra
  // memory used by the pointers in this will be small
  // instead we are very aggresive about releasing tensors when they become dead
  // to make sure memory management happens efficiently.
  // We optimize for the case where derivatives are run with retain_graph=False
  // in the case where it is true, then the interpreter and this array get
  // copied if this every becomes a bottleneck then we _should_ consider
  // minimizing the total number or register
  std::vector<IValue> registers;

  // A stack of objects that have been __enter__'d.
  std::vector<IValue> entered_objects;

  std::vector<Frame> frames;

  c10::intrusive_ptr<InterpreterStateImpl> intrusive_from_this() {
    c10::raw::intrusive_ptr::incref(this);
    return c10::intrusive_ptr<InterpreterStateImpl>::reclaim(this);
  }

  void enterFrame(const Code& code, size_t base_pointer) {
    frames.emplace_back(Frame{code.pImpl, 0, base_pointer, c10::nullopt});
    registers.resize(registers.size() + code.pImpl->register_size_);
  }

  void leaveFrame() {
    registers.resize(registers.size() - frames.back().function->register_size_);
    frames.pop_back();
  }

  // relative to the end of the register list so that when we call
  // functions we are referring to the registers of the currenly executing
  // function.
  IValue& reg(size_t reg) {
    return *(registers.end() - reg);
  }

  void dump(std::ostream& out, const Stack& stack) const {
    out << "Stack:\n";
    for (const auto& val : stack) {
      out << val;
      out << "\n";
    }
  }

  void runBuiltinFunction(Stack& stack, Function* fn) {
    // BuiltinOpFunction directly invokes a void(Stack&) to implement
    // custom C++ classes. Call run() here with the stack, and we will
    // get the results from that C++ method back in the stack. Advance
    // the PC by 1 without adding any new frame.
    fn->run(stack);
    ++frames.back().pc;
  }

  void runGraphFunction(Stack& stack, Function* fn) {
    const Code& code =
        // consider passing
        // `frames.back().function->remaining_bailout_depth_` into
        // `get_executor().getPlanFor()` to propagate caller's depth
        // restrictions onto children while this strategy has a
        // potential to reduce the number of compilations for too
        // dynamic callers we might miss opportunities where a caller is
        // dynamic but a callee gets stable arguments
        fn->get_executor()
            .getPlanFor(stack, GraphExecutor::getDefaultNumBailOuts())
            .code;
    ++frames.back().pc;
    enterFrame(code, stack.size() - code.num_inputs());
    checkAndStartRecordFunction(frames.back(), stack);
  }

  bool runImpl(Stack& stack) {
    // if we have never run before, then we might have to return the
    // stack when we suspend, record where it starts so we return the right
    // stack
    if (stack_start_ == -1) {
      TORCH_INTERNAL_ASSERT(stack.size() >= frames.back().function->n_inputs);
      stack_start_ = stack.size() - frames.back().function->n_inputs;
    } else {
      // during restarts, all of the stack is always our own, so we leave
      // nothing
      stack_start_ = 0;
    }

    TLSCurrentInterpreterGuard g(this);
    if (frames.back().pc == 0 && stack_start_ == 0) {
      checkAndStartRecordFunction(frames.back(), stack);
    }
    try {
      while (true) {
        Frame& frame = frames.back();
        // std::cout << "RUNNING ";
        // frames.back().function->dump(std::cout, frame.pc);
        Instruction inst = frame.function->instructions_[frame.pc];
        switch (inst.op) {
          case ENTER: {
            const auto& obj = peek(stack, 0, 1);
            TORCH_INTERNAL_ASSERT(obj.isObject());
            entered_objects.push_back(obj);
            ++frame.pc;
          } break;
          case EXIT: {
            auto obj = entered_objects.back().toObject();
            auto& f = obj->type()->getMethod("__exit__");
            push(stack, std::move(obj));
            entered_objects.pop_back();
            push(stack, IValue());
            push(stack, IValue());
            push(stack, IValue());
            runGraphFunction(stack, &f);
          } break;
          case OP:
            frame.function->operator_table_[inst.X](&stack);
            ++frame.pc;
            break;
          case OPN:
            stack.push_back(inst.N);
            frame.function->operator_table_[inst.X](&stack);
            ++frame.pc;
            break;
          case LOAD:
            stack.emplace_back(reg(inst.X));
            ++frame.pc;
            break;
          case MOVE:
            stack.emplace_back(std::move(reg(inst.X)));
            ++frame.pc;
            break;
          case STORE:
            reg(inst.X) = pop(stack);
            ++frame.pc;
            break;
          case STOREN:
            for (size_t i = inst.N; i > 0; --i) {
              reg(inst.X + i - 1) = pop(stack);
            }
            ++frame.pc;
            break;
          case DROP:
            pop(stack);
            ++frame.pc;
            break;
          case DROPR:
            reg(inst.X) = IValue();
            ++frame.pc;
            break;
          case LOADC:
            stack.emplace_back(frame.function->constant_table_[inst.X]);
            ++frame.pc;
            break;
          case GET_ATTR: {
            auto userObj = pop(stack).toObject();
            auto value = userObj->getSlot(inst.X);
            push(stack, std::move(value));
            ++frame.pc;
          } break;
          case SET_ATTR: {
            auto v = pop(stack);
            auto userObj = pop(stack).toObject();
            userObj->setSlot(inst.X, std::move(v));
            ++frame.pc;
          } break;
          case JF:
            frame.pc += (pop(stack).toBool()) ? 1 : inst.X;
            break;
          case JMP:
            frame.pc += inst.X;
            break;
          case LOOP: {
            // stack: iteration_count, max_iter, cond, loop_carried_deps...
            auto fr = stack.end() - (inst.N + 1);
            int64_t trip_count = fr[0].toInt();
            int64_t max_trip_count = fr[1].toInt();
            bool cond = fr[2].toBool();
            if (trip_count < max_trip_count && cond) {
              fr[2] = trip_count;
              fr[0] = trip_count + 1;
              ++frame.pc;
            } else {
              size_t n_loop_carried = inst.N - 2;
              for (size_t i = 0; i < n_loop_carried; ++i) {
                fr[i] = std::move(fr[i + 3]);
              }
              drop(stack, 3); // iteration_count, max_iter, cond
              frame.pc += inst.X;
            }
          } break;
          case CALL: {
            Function* fn = frame.function->function_table_[inst.X];
            if (!fn->isGraphFunction()) {
              runBuiltinFunction(stack, fn);
            } else {
              runGraphFunction(stack, fn);
            }
          } break;
          case INTERFACE_CALL: {
            // note the hash table lookup to find the function
            // this can be more optimized if necessary, caching parts
            // of the hashing computation or storing the offset when
            // the object is turned into an interface

            // consider passing
            // `frames.back().function->remaining_bailout_depth_` into
            // `get_executor().getPlanFor()` to propagate caller's depth
            // restrictions onto children while this strategy has a potential to
            // reduce the number of compilations for too dynamic callers we
            // might miss opportunities where a caller is dynamic but a callee
            // gets stable arguments
            Function& function =
                peek(stack, 0, inst.N)
                    .toObject()
                    ->type()
                    ->getMethod(
                        frame.function->constant_table_[inst.X].toStringRef());
            if (!function.isGraphFunction()) {
              runBuiltinFunction(stack, &function);
            } else {
              runGraphFunction(stack, &function);
            }
          } break;
          case RET:
            if (frames.size() > 1) {
              leaveFrame();
              break;
            }
            if (future_) {
              auto num_outputs = frames.back().function->n_outputs;
              if (num_outputs == 1) {
                future_->markCompleted(stack.back());
              } else {
                future_->markCompleted(c10::ivalue::Tuple::create(
                    jit::last(stack, num_outputs).vec()));
              }
            }
            // destroy the last frame and call RecordFunction's end callbacks
            leaveFrame();
            return false;
          case WAIT: {
            auto future = stack.back().toFuture();
            if (!future->completed()) {
              getOrCreateFuture();

              // callback needs to be a struct rather than a lambda so that
              // we can move the stack to the other thread
              struct Callback {
                Callback(
                    c10::intrusive_ptr<InterpreterStateImpl> state,
                    Stack stack)
                    : stateImpl_(std::move(state)),
                      state_(stateImpl_),
                      stack_(std::move(stack)) {
                  dist_autograd_context_id_ = getDistAutogradContextId();
                  state_ = InterpreterState(stateImpl_);
                }
                void operator()(c10::ivalue::Future& /* unused */) {
                  stateImpl_->taskLauncher_(InterpreterContinuation(
                      state_,
                      std::move(stack_),
                      dist_autograd_context_id_,
                      std::move(tls_state_)));
                }

               private:
                c10::intrusive_ptr<InterpreterStateImpl> stateImpl_;
                InterpreterState state_;
                Stack stack_;
                int64_t dist_autograd_context_id_;
                // preserve the original ThreadLocalState
                at::ThreadLocalState tls_state_;
              };

              // we are suspending, so we need to reset the stack to where we
              // started if it started empty, except for the inputs we can avoid
              // a true copy by swapping, which leaves the original stack empty.
              Stack copied;
              if (stack_start_ == 0) {
                copied.swap(stack);
              } else {
                copied.insert(
                    copied.begin(),
                    std::make_move_iterator(stack.begin() + stack_start_),
                    std::make_move_iterator(stack.end()));
                stack.resize(stack_start_);
              }
              // save pc into the frame so we continue here when restored
              future->addCallback(
                  Callback(intrusive_from_this(), std::move(copied)));

              return true;
            }
            stack.pop_back();
            stack.emplace_back(future->value());
            ++frame.pc;
          } break;
          case PROFILE_OP: {
            auto& frame_id_ref = frame.id;
            if (!frame_id_ref.has_value()) {
              frame_id_ref = Frame::genId();
            }
            const auto& callback =
                frame.function->profile_function_table_[inst.X];
            push(stack, c10::IValue{static_cast<int64_t>(*frame_id_ref)});
            callback(stack);
            ++frame.pc;
            break;
          }
          case FAIL_GUARD: {
            // patch FAIL_GUARD back to GUARD
            GRAPH_DEBUG(
                "Bailout ", inst.X, " triggered via bailout_requests_!");
            frame.function->instructions_[frame.pc].op = GUARD;
            push(stack, false);
            ++frame.pc;
            break;
          }
          case TYPECHECK: {
            int num_inputs = inst.N, i = 0;
            // NOLINTNEXTLINE(clang-diagnostic-sign-compare)
            TORCH_INTERNAL_ASSERT(stack.size() >= num_inputs && num_inputs > 0);
            // Check every input's shape against profiled (expected) shape.
            for (i = 0; i < num_inputs; i++) {
              auto& input = peek(stack, i, num_inputs);
              auto& t = input.toTensor();
              const TypePtr& expected = frame.function->type_table_[inst.X + i];
              auto* expected_type = expected->castRaw<TensorType>();
              if (t.defined() && !expected_type->matchTensor(t)) {
                push(stack, false);
                break;
              }
            }
            if (i == num_inputs) {
              push(stack, true);
            }
            ++frame.pc;
            break;
          }
          case GUARD: {
            if (!stack.back().isTensor()) {
              // stack.back() is an Uninitialized IValue and this is a guard
              // on a block output. Uninitialized IValues are never used
              // so it's safe to pass this guard check
              push(stack, true);
            } else {
              auto& t = stack.back().toTensor();
              const TypePtr& expected = frame.function->type_table_[inst.X];
              auto* expected_type = expected->castRaw<TensorType>();
              if (t.defined() &&
                  !frames.back().symbols2dims.bindSymbolicShapes(
                      t.sizes(), expected_type->symbolic_sizes())) {
                push(stack, false);
              } else {
                push(stack, expected_type->matchTensor(t));
              }
            }
            ++frame.pc;
          } break;
          case TAIL_CALL: {
            GRAPH_DEBUG("running TAIL_CALL for ", inst.X);
            frame.function->function_table_[inst.X]->ensure_defined();
            size_t remaining_bailout_depth =
                frame.function->remaining_bailout_depth_ > 0
                ? frame.function->remaining_bailout_depth_ - 1
                : 0;
            const Code& code = frame.function->function_table_[inst.X]
                                   ->get_executor()
                                   .getPlanFor(stack, remaining_bailout_depth)
                                   .code;
            size_t num_inputs = code.num_inputs();
            size_t base_pointer = frame.base_pointer;
            TORCH_INTERNAL_ASSERT(stack.size() >= num_inputs);
            size_t inputs_start = stack.size() - num_inputs;
            for (size_t i = 0; i < num_inputs; ++i) {
              stack.at(base_pointer + i) =
                  std::move(stack.at(inputs_start + i));
            }
            stack.resize(base_pointer + num_inputs);
            leaveFrame();
            enterFrame(code, base_pointer);
            checkAndStartRecordFunction(frames.back(), stack);
          } break;
          case LIST_UNPACK: {
            listUnpack(stack, inst.X);
            ++frame.pc;
          } break;
          case TUPLE_CONSTRUCT: {
            tupleConstruct(stack, inst.X);
            ++frame.pc;
          } break;
          case TUPLE_SLICE: {
            tupleSlice(stack, inst.X, inst.X + inst.N);
            ++frame.pc;
          } break;
          case NAMED_TUPLE_CONSTRUCT: {
            namedTupleConstruct(
                stack,
                frame.function->type_table_[inst.X]->expect<TupleType>(),
                inst.N);
            ++frame.pc;
          } break;
          case LIST_CONSTRUCT: {
            const auto& type =
                frame.function->type_table_[inst.X]->expectRef<ListType>();
            listConstruct(stack, type, inst.N);
            ++frame.pc;
          } break;
          case DICT_CONSTRUCT: {
            const auto& type =
                frame.function->type_table_[inst.X]->expectRef<DictType>();
            dictConstruct(stack, type, inst.N);
            ++frame.pc;
          } break;
          case CREATE_OBJECT: {
            auto type =
                frame.function->type_table_[inst.X]->expect<ClassType>();
            createObject(stack, type);
            ++frame.pc;
          } break;
          case ISINSTANCE: {
            at::ArrayRef<TypePtr> types(
                &(frame.function->type_table_[inst.X]),
                &(frame.function->type_table_[inst.X + inst.N]));
            isinstance(stack, types);
            ++frame.pc;
          } break;
          case FORK: {
            // Move inputs to a separate stack
            Function* forked_fn = frame.function->function_table_[inst.X];
            InterpreterState forked_interpreter(
                forked_fn->get_executor()
                    .getPlanFor(stack, GraphExecutor::getDefaultNumBailOuts())
                    .code,
                taskLauncher_);
            InterpreterContinuation continuation(
                forked_interpreter,
                Stack(stack.end() - inst.N, stack.end()),
                getDistAutogradContextId());
            drop(stack, inst.N);
            push(stack, forked_interpreter.getFuture());
            taskLauncher_(std::move(continuation));
            ++frame.pc;
          } break;
          case WARN: {
            // Keeps track of which WARN instruction has been executed before,
            // we only want to execute each WARN once to match default Python
            // warning behavior.
            bool need_warn = true;
            if (inst.X != -1) {
              need_warn = warned_nodes_.insert(inst.X);
            }

            Node* node =
                frames.back().function->instructions_source_.at(frame.pc);
            auto range = node->sourceRange().source();
            if (range->filename()) {
              drop(stack, 1);
              const auto& msg = stack.back().toStringRef();
              if (need_warn) {
                auto line = range->starting_line_no() +
                    range->lineno_for_offset(node->sourceRange().start());
                c10::SourceLocation location{
                    "", range->filename()->c_str(), uint32_t(line)};
                // Sends the warning to the warning handler with the
                // "verbatim" flag. This flag ensures the warning handler
                // will print the exception as configured.
                c10::Warning::warn(location, msg, /*verbatim=*/true);
              }
              stack.pop_back();
            } else {
              const auto& msg = stack.back().toStringRef();
              if (need_warn) {
                TORCH_WARN(msg);
              }
              stack.pop_back();
            }
            ++frame.pc;
          } break;
        }
      }
    } catch (std::exception& e) {
      for (auto it = entered_objects.rbegin(), end = entered_objects.rend();
           it != end;
           ++it) {
        auto& f = it->toObject()->type()->getMethod("__exit__");
        Stack stack;
        push(stack, *it);
        push(stack, IValue());
        push(stack, IValue());
        push(stack, IValue());
        try {
          f.run(stack);
        } catch (std::exception& e) {
          std::ostringstream ss;
          ss << "The following operation failed in the TorchScript interpreter.\n";
          formatStackTrace(ss);
          ss << "RuntimeError: " << ExceptionMessage(e) << "\n";
        }
      }
      bool is_jit_exception = dynamic_cast<JITException*>(&e);
      // Janky af.  See https://github.com/pytorch/pytorch/issues/54612
      auto* not_implemented_error = dynamic_cast<c10::NotImplementedError*>(&e);
      handleError(ExceptionMessage(e), is_jit_exception, not_implemented_error);
      return false;
    }
  }

  void formatStackTrace(std::ostream& out) {
    format_stack_trace(out, callstack());
  }

  void handleError(
      const ExceptionMessage& msg,
      bool is_jit_exception,
      c10::NotImplementedError* not_implemented_error) {
    std::ostringstream ss;
    ss << "The following operation failed in the TorchScript interpreter.\n";
    formatStackTrace(ss);
    ss << "RuntimeError: " << msg << "\n";
    if (future_) {
      future_->setError(std::make_exception_ptr(Future::FutureError(ss.str())));
    } else if (is_jit_exception) {
      throw JITException(ss.str());
    } else if (not_implemented_error) {
      throw c10::NotImplementedError(
          ss.str(),
          not_implemented_error->backtrace(),
          not_implemented_error->caller());
    } else {
      throw std::runtime_error(ss.str());
    }
  }

  static void checkAndStartRecordFunction(Frame& frame, Stack& stack) {
    bool pre_sampled = false;
    if (!frame.record_function && at::hasCallbacks() &&
        at::shouldRunRecordFunction(&pre_sampled)) {
      auto rec_fn = std::make_unique<at::RecordFunction>(
          at::RecordScope::TORCHSCRIPT_FUNCTION, pre_sampled);
      if (rec_fn->isActive()) {
        if (rec_fn->needsInputs()) {
          rec_fn->before(
              frame.function->function_name_,
              last(stack, frame.function->n_inputs));
        } else {
          rec_fn->before(frame.function->function_name_);
        }
        frame.record_function = std::move(rec_fn);
      }
    }
  }

 public:
  std::vector<StackEntry> callstack() const {
    std::vector<StackEntry> entries;
    for (size_t i = 0; i < frames.size(); ++i) {
      const Frame& frame = frames[i];
      std::string previous_fn_name = frame.function->function_name_;
      size_t pc = frame.pc;
      // CALL nodes have already advanced the pc, so
      // undo that to report the call node
      if (i + 1 < frames.size()) {
        --pc;
      }

      Node* node = frame.function->instructions_source_[pc];
      if (node->callstack()) {
        for (const auto& p : (*node->callstack())->vec()) {
          entries.emplace_back(StackEntry{previous_fn_name, std::get<1>(p)});
          previous_fn_name = std::get<0>(p)->name();
        }
      }
      entries.emplace_back(StackEntry{previous_fn_name, node->sourceRange()});
    }
    return entries;
  }

  c10::intrusive_ptr<Future> getOrCreateFuture() {
    if (!future_) {
      future_ =
          c10::make_intrusive<Future>(frames.front().function->return_type_);
    }
    return future_;
  }

  c10::intrusive_ptr<Future> runAsync(Stack& stack) {
    getOrCreateFuture();
    runImpl(stack);
    return future_;
  }

  void run(Stack& stack) {
    if (runImpl(stack)) {
      future_->wait();

      auto num_outputs = frames.front().function->n_outputs;
      if (num_outputs == 1) {
        push(stack, future_->value());
      } else {
        auto tuple = future_->value().toTuple();
        for (const IValue& value : tuple->elements()) {
          push(stack, value);
        }
      }
    }
  }
};

std::vector<StackEntry> currentCallstack() {
  if (tls_int_state_ptr_) {
    auto cs = tls_int_state_ptr_->callstack();
    std::reverse(cs.begin(), cs.end());
    return cs;
  }
  return std::vector<StackEntry>();
}

std::ostream& operator<<(std::ostream& out, const Code& code) {
  out << *code.pImpl->graph_ << "\n";
  code.pImpl->dump(out);
  return out;
}

Code::Code(
    const std::shared_ptr<Graph>& graph,
    std::string function_name,
    size_t remaining_bailout_depth)
    : pImpl(new CodeImpl(
          graph,
          std::move(function_name),
          remaining_bailout_depth)) {}

Code::Code(CodeImpl* codeImpl) : pImpl(codeImpl) {}
Code::~Code() = default;

MobileCode::MobileCode(
    const std::shared_ptr<Graph>& graph,
    std::string function_name,
    size_t remaining_bailout_depth)
    : Code(new interpreter::MobileCodeImpl(
          graph,
          std::move(function_name),
          remaining_bailout_depth)) {}

MobileCode::~MobileCode() = default;

const std::vector<GraphExecutor*>& Code::grad_executors() {
  return pImpl->grad_executors();
}

const std::vector<GraphExecutor*>& Code::diff_graph_op_executors() {
  return pImpl->diff_graph_op_executors();
}

size_t Code::num_bailouts() const {
  return pImpl->type_table_.size();
}

void Code::request_bailout(size_t index) {
  pImpl->request_bailout(index);
}

size_t Code::num_inputs() const {
  return pImpl->n_inputs;
}

size_t Code::num_outputs() const {
  return pImpl->n_outputs;
}

const std::vector<c10::IValue>& Code::constant_table() const {
  return pImpl->constant_table();
}

const std::vector<Instruction>& Code::instructions() const {
  return pImpl->instructions();
}

const std::unordered_map<std::string, size_t>& Code::op_to_num_specified_args()
    const {
  return pImpl->op_to_num_specified_args();
}

const std::vector<Node*>& Code::instructions_source() const {
  return pImpl->instructions_source();
}

const std::vector<TypePtr>& Code::type_table() const {
  return pImpl->type_table_;
}

size_t Code::register_size() const {
  return pImpl->register_size_;
}

InterpreterState::InterpreterState(const Code& code, TaskLauncher taskLauncher)
    : pImpl(c10::make_intrusive<InterpreterStateImpl>(
          code,
          std::move(taskLauncher))) {}
InterpreterState::~InterpreterState() = default;

void InterpreterState::run(Stack& stack) {
  static_cast<InterpreterStateImpl*>(pImpl.get())->run(stack);
}

c10::intrusive_ptr<Future> InterpreterState::runAsync(Stack& stack) {
  return static_cast<InterpreterStateImpl*>(pImpl.get())->runAsync(stack);
}

c10::intrusive_ptr<Future> InterpreterState::getFuture() {
  return static_cast<InterpreterStateImpl*>(pImpl.get())->getOrCreateFuture();
}

InterpreterState::InterpreterState(
    c10::intrusive_ptr<c10::intrusive_ptr_target> pImpl_)
    : pImpl(std::move(pImpl_)) {}

void InterpreterContinuation::operator()() {
#ifdef USE_RPC
  auto prev_dist_id = DistAutogradContainer::currentContextId();
  DistAutogradContainer::forceCurrentContextId(dist_autograd_context_id_);
#endif
  if (tls_state_ != c10::nullopt) {
    at::ThreadLocalStateGuard g(*tls_state_);
    state.runAsync(stack);
  } else {
    state.runAsync(stack);
  }
#ifdef USE_RPC
  DistAutogradContainer::forceCurrentContextId(prev_dist_id);
#endif
}

} // namespace jit
} // namespace torch<|MERGE_RESOLUTION|>--- conflicted
+++ resolved
@@ -102,628 +102,6 @@
   InterpreterStateImpl* prev_state_;
 };
 
-<<<<<<< HEAD
-template <class Ttarget, class Tsource>
-Ttarget safe_narrow_cast(Tsource v) {
-  Ttarget res = static_cast<Ttarget>(v);
-  // Casting it back to check whether it overflew.
-  if (static_cast<Tsource>(res) != v) {
-    TORCH_WARN(
-        "ATTENTION: your model computation is overflowing, safe_narrow_cast<>() failed");
-    return v;
-  }
-  return res;
-}
-
-struct CodeImpl {
-  friend struct InterpreterState;
-  std::vector<Instruction> instructions_;
-
-  // same length as instructions.
-  // what node in the graph cause this
-  // instruction to be emitted?
-  std::vector<Node*> instructions_source_;
-
-  std::vector<IValue> constant_table_;
-  std::vector<Operation> operator_table_;
-  std::vector<Function*> function_table_;
-  std::vector<std::unique_ptr<GraphFunction>> forked_functions_;
-  std::vector<TypePtr> type_table_;
-  std::vector<std::function<void(std::vector<IValue>&)>>
-      profile_function_table_;
-
-  int register_size_ = 0;
-  size_t n_outputs;
-  size_t n_inputs;
-  TypePtr return_type_;
-  std::string function_name_;
-
-  // We MUST hold onto graph here because some Operators stored in the
-  // instruction lists have dependencies on meta-data stored in the graph
-  // that would be dead otherwise.
-  // It is also very useful for debugging interpreter problems to
-  // keep this around.
-  std::shared_ptr<Graph> graph_;
-  c10::optional<std::vector<GraphExecutor*>> grad_executors_;
-  c10::optional<std::vector<GraphExecutor*>> forward_executors_;
-  PreprocessGraph preprocess_;
-
-  // map from unique of nodes to register in register table
-  std::unordered_map<Value*, int> value_to_reg_;
-
-  // running count of uses as we emit. When we reach use_count_[v] =
-  // v.uses().size() we know it is the final use and we can move rather than
-  // load.
-  std::unordered_map<Value*, size_t> use_count_;
-
-  Node* current_node_; // used in creation of code to keep track
-                       // of node being emitted
-  Node* last_inserted_op_ = nullptr;
-
-  // out-of-line jumps for bailouts that are patched in at the end
-  std::vector<BailoutBlock> bailout_blocks_;
-  std::vector<std::unique_ptr<Function>> bailout_functions_;
-  size_t remaining_bailout_depth_;
-
-  CodeImpl(
-      const std::shared_ptr<Graph>& graph,
-      std::string function_name,
-      size_t remaining_bailout_depth)
-      : function_name_(std::move(function_name)),
-        preprocess_(*graph),
-        current_node_(preprocess_.graph->return_node()),
-        remaining_bailout_depth_(remaining_bailout_depth) {
-    graph_ = preprocess_.graph;
-    n_outputs = graph_->outputs().size();
-    if (n_outputs == 1) {
-      return_type_ = graph->outputs().at(0)->type();
-    } else {
-      return_type_ = TupleType::create(
-          fmap(graph->outputs(), [](const Value* v) { return v->type(); }));
-    }
-    n_inputs = graph_->inputs().size();
-    // std::cout << *graph_ << "\n";
-    emitCodeForBlock(graph_->block());
-    insertInstruction(RET);
-    // we deferred the emission of bailout blocks so they appear at the end
-    // emit them now and patch up the jumps
-    insertBailoutBlocks();
-  }
-
-  const std::vector<c10::IValue>& constant_table() const {
-    return constant_table_;
-  }
-
-  void request_bailout(size_t index) {
-    auto count = index;
-    for (size_t instr_index = 0; instr_index < instructions_.size();
-         instr_index++) {
-      if (instructions_[instr_index].op == GUARD ||
-          instructions_[instr_index].op == FAIL_GUARD) {
-        if (count-- == 0) {
-          // patching GUARD to FAIL_GUARD
-          instructions_[instr_index].op = FAIL_GUARD;
-          GRAPH_DEBUG(
-              "Added a bailout request for ",
-              index,
-              " at instruction ",
-              instr_index);
-          break;
-        }
-      }
-    }
-  }
-
-  const std::vector<Instruction>& instructions() const {
-    return instructions_;
-  }
-
-  const std::vector<Node*>& instructions_source() const {
-    return instructions_source_;
-  }
-
-  void insertInstruction(OpCode op, int64_t X = 0, uint64_t N = 0) {
-    instructions_.emplace_back(
-        op,
-        safe_narrow_cast<int32_t, int64_t>(X),
-        safe_narrow_cast<uint16_t, uint64_t>(N));
-    instructions_source_.emplace_back(current_node_);
-
-    // check that we didn't accidentally emit nodes out of topological order
-    if (op == OP) {
-      if (last_inserted_op_ != nullptr && current_node_ != last_inserted_op_ &&
-          current_node_->owningBlock() == last_inserted_op_->owningBlock()) {
-        TORCH_INTERNAL_ASSERT(
-            current_node_->isAfter(last_inserted_op_),
-            *current_node_,
-            " is not after ",
-            *last_inserted_op_);
-      }
-      last_inserted_op_ = current_node_;
-    }
-  }
-
-  void truncateInstructions(size_t size) {
-    while (instructions_.size() > size) {
-      instructions_.pop_back();
-      instructions_source_.pop_back();
-    }
-  }
-
-  void createBailoutBlock(size_t jf_index) {
-    bailout_blocks_.emplace_back(BailoutBlock{jf_index});
-    auto& bailout_instructions = bailout_blocks_.back().instructions;
-
-    bailout_instructions.insert(
-        bailout_instructions.end(),
-        instructions_.begin() + jf_index + 1,
-        instructions_.end());
-    truncateInstructions(jf_index + 1);
-  }
-
-  int allocRegs(at::ArrayRef<Value*> vs) {
-    int result = register_size_ + 1;
-    for (Value* v : vs) {
-      AT_ASSERT(value_to_reg_.count(v) == 0);
-      value_to_reg_[v] = ++register_size_;
-    }
-    return result;
-  }
-
-  int registerFor(Value* v) {
-    return value_to_reg_.at(v);
-  }
-
-  void emitUse(Value* input, bool drop) {
-    // drop - if true, we are not actually going to use this thing
-    // and we can short circuit doing many instructions here
-    // by either clearing the register (DROPR) or just popping the stack
-    // (DROP)
-    if (preprocess_.can_emit_inline[input->node()]) {
-      emitNode(input->node());
-      if (drop) {
-        insertInstruction(DROP);
-      }
-    } else {
-      int reg = registerFor(input);
-      bool moved = input->uses().size() == ++use_count_[input];
-
-      OpCode op;
-      if (input->node()->kind() == prim::Constant) {
-        op = LOADC;
-      } else if (drop) {
-        op = DROPR;
-      } else if (moved) {
-        op = MOVE;
-      } else {
-        op = LOAD;
-      }
-      insertInstruction(op, reg);
-    }
-  }
-
-  void emitLoadInputs(at::ArrayRef<Value*> inputs) {
-    for (Value* input : inputs) {
-      emitUse(input, false);
-    }
-  }
-
-  void emitOperator(Node* node) {
-    emitLoadInputs(node->inputs());
-    const Operator& op = node->getOperator();
-    if (op.hasOperation() && op.schema().is_vararg()) {
-      insertInstruction(OPN, operator_table_.size(), node->inputs().size());
-    } else {
-      insertInstruction(OP, operator_table_.size());
-    }
-    operator_table_.emplace_back(op.getOperation(node));
-  }
-
-  void emitWait(Node* node) {
-    emitLoadInputs(node->inputs());
-    insertInstruction(WAIT);
-  }
-
-  void emitDrop(at::ArrayRef<Value*> to_drop) {
-    for (Value* input : to_drop) {
-      emitUse(input, true);
-    }
-  }
-
-  void emitStoreOutputs(Node* node) {
-    size_t N = node->outputs().size();
-    if (N == 0)
-      return;
-    int regs = allocRegs(node->outputs());
-    if (N == 1) {
-      insertInstruction(STORE, regs);
-    } else {
-      insertInstruction(STOREN, regs, node->outputs().size());
-    }
-  }
-
-  int insertConstant(IValue value) {
-    int result = constant_table_.size();
-    constant_table_.emplace_back(std::move(value));
-    return result;
-  }
-
-  void emitConstant(Node* node) {
-    if (node->output()->type()->kind() == FunctionType::Kind) {
-      return;
-    }
-    // constants are just put in the constant table
-    value_to_reg_[node->output()] =
-        insertConstant(toIValue(node->output()).value());
-  }
-
-  void emitIf(Node* node) {
-    emitLoadInputs(node->inputs());
-    size_t start_if = instructions_.size();
-    insertInstruction(JF, 0); // dummy offset to be filled in
-    emitCodeForBlock(node->blocks().at(0));
-    insertInstruction(JMP, 0); // dummy offset
-    size_t start_else = instructions_.size();
-    instructions_[start_if].X = start_else - start_if;
-    emitCodeForBlock(node->blocks().at(1));
-    instructions_[start_else - 1].X = instructions_.size() - (start_else - 1);
-  }
-
-  void emitLoop(Node* loop) {
-    insertInstruction(LOADC, insertConstant(0));
-    emitLoadInputs(loop->inputs());
-    size_t start = instructions_.size();
-    insertInstruction(LOOP, 0, loop->inputs().size()); // dummy offset
-    emitCodeForBlock(loop->blocks().at(0));
-    insertInstruction(JMP, start - instructions_.size());
-    instructions_[start].X = instructions_.size() - start;
-  }
-
-  void emitCall(Function* func, at::ArrayRef<Value*> inputs) {
-    emitLoadInputs(inputs);
-    insertInstruction(CALL, function_table_.size());
-    function_table_.emplace_back(func);
-  }
-
-  void emitNodeAtBlockLevel(Node* node) {
-    WithCurrentNode guard(&current_node_, node);
-    switch (node->kind()) {
-      case prim::Constant:
-        emitConstant(node);
-        break;
-      case prim::Return:
-        emitLoadInputs(node->inputs());
-        break;
-      default:
-        if (!preprocess_.can_emit_inline[node]) {
-          emitNode(node);
-          emitStoreOutputs(node);
-        }
-        break;
-    }
-  }
-
-  size_t emitType(TypePtr t) {
-    size_t r = type_table_.size();
-    type_table_.emplace_back(std::move(t));
-    return r;
-  }
-
-  void emitTypeCheck(Node* node) {
-    auto num_inputs = node->inputs().size();
-
-    // Check that TypeCheck has at least one input.
-    TORCH_INTERNAL_ASSERT(
-        num_inputs && num_inputs + 1 == node->outputs().size());
-    emitLoadInputs(node->inputs());
-
-    // Emit the expected type.
-    size_t types_start = type_table_.size();
-    auto types = node->tys(attr::types);
-    for (size_t i = 0; i < num_inputs; i++) {
-      emitType(types[i]);
-    }
-    insertInstruction(TYPECHECK, types_start, num_inputs);
-  }
-
-  size_t emitGuard(Node* node) {
-    // unoptimized graph is at index 0
-    // guarded input is at index 1
-    // the rest of args follow
-    emitLoadInputs(node->inputs().slice(1, 1));
-    insertInstruction(GUARD, emitType(node->outputs().at(0)->type()));
-    insertInstruction(JF, 0 /* to be patched */);
-    return instructions_.size() - 1;
-  }
-
-  void emitBailOut(Node* node) {
-    auto jf_index = emitGuard(node);
-    auto unoptimized_graph = node->inputs().at(0)->node()->g(attr::Subgraph);
-    // note, guaded input is already loaded onto the stack
-    // for GUARD instruction
-    emitLoadInputs(node->inputs().slice(2));
-    insertInstruction(TAIL_CALL, function_table_.size());
-    TORCH_INTERNAL_ASSERT(node->kind() == prim::BailOut);
-    auto bailout_index = node->i(attr::index);
-    TORCH_INTERNAL_ASSERT(bailout_index >= 0);
-
-    auto build_bailout_graph = [bailout_index,
-                                unoptimized_graph](Function& func) {
-      BuildBailOutGraphFrom(bailout_index, unoptimized_graph, func.graph());
-    };
-
-    auto empty_graph = std::make_shared<Graph>();
-    auto func = torch::make_unique<GraphFunction>(
-        "bailout", empty_graph, build_bailout_graph);
-    function_table_.emplace_back(func.get());
-    bailout_functions_.emplace_back(std::move(func));
-    createBailoutBlock(jf_index);
-  }
-
-  void emitProfile(Node* node) {
-    emitLoadInputs(node->inputs());
-    insertInstruction(PROFILE_OP, profile_function_table_.size());
-    if (node->cast<ProfileOp>()) {
-      profile_function_table_.push_back(node->cast<ProfileOp>()->getCallback());
-    } else if (node->cast<ProfileIValueOp>()) {
-      profile_function_table_.push_back(
-          node->cast<ProfileIValueOp>()->getCallback());
-    } else {
-      TORCH_INTERNAL_ASSERT(false);
-    }
-  }
-
-  void emitGetAttr(Node* node) {
-    emitLoadInputs(node->inputs());
-    const auto type = node->input()->type()->expect<ClassType>();
-    const auto& field = node->s(attr::name);
-    const auto slot = type->getAttributeSlot(field);
-    insertInstruction(GET_ATTR, slot);
-  }
-
-  void emitSetAttr(Node* node) {
-    emitLoadInputs(node->inputs());
-    const auto type = node->inputs().at(0)->type()->expect<ClassType>();
-    const auto& field = node->s(attr::name);
-    const auto slot = type->getAttributeSlot(field);
-    insertInstruction(SET_ATTR, slot);
-  }
-
-  void insertBailoutBlocks() {
-    for (const BailoutBlock& block : bailout_blocks_) {
-      TORCH_INTERNAL_ASSERT(instructions_[block.jf_instruction_index].op == JF)
-      instructions_[block.jf_instruction_index].X =
-          instructions_.size() - block.jf_instruction_index;
-      instructions_.insert(
-          instructions_.end(),
-          block.instructions.begin(),
-          block.instructions.end());
-      instructions_source_.insert(
-          instructions_source_.end(),
-          block.instructions.size(),
-          instructions_source_[block.jf_instruction_index]);
-    }
-  }
-  void emitInterfaceCall(
-      std::string method_name_str,
-      c10::ArrayRef<Value*> inputs) {
-    emitLoadInputs(inputs);
-    auto method_name = insertConstant(std::move(method_name_str));
-    insertInstruction(INTERFACE_CALL, method_name, inputs.size());
-  }
-
-  void emitListUnpack(Node* node) {
-    emitLoadInputs(node->inputs());
-    insertInstruction(LIST_UNPACK, node->outputs().size());
-  }
-
-  void emitTupleConstruct(Node* node) {
-    bool named =
-        node->output()->type()->expectRef<TupleType>().name().has_value();
-    if (named) {
-      emitContainerConstruct(NAMED_TUPLE_CONSTRUCT, node);
-    } else {
-      emitLoadInputs(node->inputs());
-      insertInstruction(TUPLE_CONSTRUCT, node->inputs().size());
-    }
-  }
-
-  void emitContainerConstruct(OpCode op, Node* node) {
-    emitLoadInputs(node->inputs());
-    insertInstruction(
-        op, emitType(node->output()->type()), node->inputs().size());
-  }
-
-  void emitCreateObject(Node* node) {
-    insertInstruction(CREATE_OBJECT, emitType(node->output()->type()));
-  }
-  void emitIsinstance(Node* node) {
-    emitLoadInputs(node->inputs());
-    std::vector<TypePtr> types = node->tys(attr::types);
-    size_t types_start = type_table_.size();
-    for (const auto& typ : types) {
-      emitType(typ);
-    }
-    insertInstruction(ISINSTANCE, types_start, types.size());
-  }
-
-  void emitTupleSlice(Node* node) {
-    emitLoadInputs(node->inputs());
-    int64_t beg_ind = node->i(attr::beg);
-    int64_t end_ind = node->i(attr::end);
-    insertInstruction(TUPLE_SLICE, beg_ind, end_ind - beg_ind);
-  }
-
-  void emitFork(Node* node) {
-    emitLoadInputs(node->inputs());
-    std::unique_ptr<GraphFunction> forked_fn(new GraphFunction(
-        "<forked function>", node->g(attr::Subgraph), nullptr));
-    forked_functions_.emplace_back(std::move(forked_fn));
-    function_table_.emplace_back(forked_functions_.back().get());
-    insertInstruction(FORK, function_table_.size() - 1, node->inputs().size());
-  }
-
-  void emitWarn(Node* node) {
-    if (FLAGS_torch_jit_disable_warning_prints) {
-      return;
-    }
-
-    emitLoadInputs(node->inputs());
-    int32_t idx = -1;
-    if (node->hasAttribute(attr::warn_id)) {
-      idx = static_cast<int32_t>(node->i(attr::warn_id));
-    }
-    insertInstruction(WARN, idx);
-  }
-
-  void emitEnter(Node* node) {
-    emitLoadInputs(node->inputs());
-    insertInstruction(ENTER);
-  }
-
-  void emitExit(Node* node) {
-    insertInstruction(EXIT);
-  }
-
-  void emitNode(Node* node) {
-    WithCurrentNode guard(&current_node_, node);
-    switch (node->kind()) {
-      default:
-        emitOperator(node);
-        break;
-      case prim::Drop:
-        emitDrop(node->inputs());
-        break;
-      case prim::Constant:
-        emitConstant(node);
-        break;
-      case prim::If:
-        emitIf(node);
-        break;
-      case prim::Loop:
-        emitLoop(node);
-        break;
-      case aten::wait:
-        emitWait(node);
-        break;
-      case prim::Param:
-        break;
-      case prim::CallFunction:
-        emitCall(
-            node->inputs().at(0)->type()->expectRef<FunctionType>().function(),
-            node->inputs().slice(1));
-        break;
-      case prim::CallMethod:
-        if (auto class_type = node->inputs().at(0)->type()->cast<ClassType>()) {
-          emitCall(&class_type->getMethod(node->s(attr::name)), node->inputs());
-        } else {
-          emitInterfaceCall(node->s(attr::name), node->inputs());
-        }
-        break;
-      case prim::TypeCheck:
-        emitTypeCheck(node);
-        break;
-      case prim::BailOut:
-        emitBailOut(node);
-        break;
-      case prim::profile_ivalue:
-      case prim::profile:
-        emitProfile(node);
-        break;
-      case prim::GetAttr:
-        emitGetAttr(node);
-        break;
-      case prim::SetAttr:
-        emitSetAttr(node);
-        break;
-      case prim::ListUnpack:
-        emitListUnpack(node);
-        break;
-      case prim::TupleConstruct:
-        emitTupleConstruct(node);
-        break;
-      case prim::ListConstruct:
-        emitContainerConstruct(LIST_CONSTRUCT, node);
-        break;
-      case prim::DictConstruct:
-        emitContainerConstruct(DICT_CONSTRUCT, node);
-        break;
-      case prim::CreateObject:
-        emitCreateObject(node);
-        break;
-      case prim::isinstance:
-        emitIsinstance(node);
-        break;
-      case prim::TupleSlice:
-        emitTupleSlice(node);
-        break;
-      case prim::fork:
-        emitFork(node);
-        break;
-      case aten::warn:
-        emitWarn(node);
-        break;
-      case prim::Enter:
-        emitEnter(node);
-        break;
-      case prim::Exit:
-        emitExit(node);
-        break;
-    }
-  }
-
-  void emitCodeForBlock(Block* block) {
-    emitNodeAtBlockLevel(block->param_node());
-    for (auto node : block->nodes()) {
-      emitNodeAtBlockLevel(node);
-    }
-    emitNodeAtBlockLevel(block->return_node());
-  }
-
-  const std::vector<GraphExecutor*>& grad_executors() {
-    if (!grad_executors_) {
-      grad_executors_.emplace();
-      for (Operation& op : operator_table_) {
-        if (auto executor = detail::getGradExecutor(op)) {
-          grad_executors_->push_back(executor);
-        }
-      }
-    }
-    return *grad_executors_;
-  }
-
-  const std::vector<GraphExecutor*>& diff_graph_op_executors() {
-    if (!forward_executors_) {
-      forward_executors_.emplace();
-      for (Operation& op : operator_table_) {
-        if (auto executor = detail::getDifferentiableGraphOpExecutor(op)) {
-          forward_executors_->push_back(executor);
-        }
-      }
-    }
-    return *forward_executors_;
-  }
-
-  void dump(std::ostream& out, size_t i) const {
-    out << i << " " << instructions_[i];
-    if (instructions_[i].op == OP || instructions_[i].op == CALL ||
-        instructions_[i].op == OPN) {
-      out << " # " << *instructions_source_[i];
-    } else {
-      out << "\n";
-    }
-  }
-
-  void dump(std::ostream& out) const {
-    out << *graph_ << "\n";
-    for (size_t i = 0; i < instructions_.size(); ++i) {
-      dump(out, i);
-    }
-  }
-};
-
-=======
->>>>>>> 98fcdb80
 // InterpreterState state that and used to compute a Code
 struct InterpreterStateImpl : c10::intrusive_ptr_target {
   InterpreterStateImpl(const Code& code, TaskLauncher taskLauncher)
