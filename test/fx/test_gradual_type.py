--- conflicted
+++ resolved
@@ -408,7 +408,58 @@
         with self.assertRaises(TypeError):
             tc.type_check()
 
-<<<<<<< HEAD
+
+    def test_type_check_conv2D_2_fully_static(self):
+
+        annotation_list = [(1, 2, 3, 5), (2, 5, 6, 9), (10, 15, 13, 14)]
+        in_planes_list = [2, 5, 15]
+        stride_list = [1, 2, 3]
+        out_planes_list = [2, 5, 15]
+        groups_list = [1, 5, 5]
+        dilation_list = [1, 2, 3]
+        padding_list = [1, 2, 3]
+        kernel_size_list = [1, 2, 3]
+
+        for i in range(3):
+            annotation = annotation_list[i]
+            in_planes = in_planes_list[i]
+            stride = stride_list[i]
+            out_planes = out_planes_list[i]
+            groups = groups_list[i]
+            dilation = dilation_list[i]
+            padding = padding_list[i]
+            kernel_size = kernel_size_list[i]
+
+            class BasicBlock(torch.nn.Module):
+                def __init__(self, in_planes, out_planes, kernel_size, stride, padding, groups, dilation):
+                    super(BasicBlock, self).__init__()
+                    self.conv1 = torch.nn.Conv2d(in_channels=in_planes, out_channels=out_planes,
+                                                 kernel_size=kernel_size, stride=stride,
+                                                 padding=padding, groups=groups, bias=False, dilation=dilation)
+
+                def forward(self, x):
+                    identity = x
+                    out = self.conv1(x)
+                    return out
+
+            B = BasicBlock(in_planes, out_planes, kernel_size, stride, padding, groups, dilation)
+            ast_rewriter = RewritingTracer()
+            graph = ast_rewriter.trace(B)
+            traced = GraphModule(ast_rewriter.root, graph, "gm")
+
+            # annotate our program
+            for n in graph.nodes:
+                if n.op == 'placeholder':
+                    n.type = TensorType(annotation)
+
+            b = B.forward(torch.rand(annotation))
+            tc = GraphTypeChecker({}, traced)
+            tc.type_check()
+
+            for n in graph.nodes:
+                if n.op == 'output':
+                    assert torch.Size(n.type.__args__) == b.size()
+
     def test_typecheck_basicblock(self):
         class BasicBlock(torch.nn.Module):
             expansion = 1
@@ -462,60 +513,6 @@
             if n.target == 'output':
                 assert isinstance(n.type, TensorType)
                 assert torch.Size(n.type.__args__) == B.forward(torch.rand(2, 2, 4, 5)).size()
-=======
-
-
-    def test_type_check_conv2D_2_fully_static(self):
-
-        annotation_list = [(1, 2, 3, 5), (2, 5, 6, 9), (10, 15, 13, 14)]
-        in_planes_list = [2, 5, 15]
-        stride_list = [1, 2, 3]
-        out_planes_list = [2, 5, 15]
-        groups_list = [1, 5, 5]
-        dilation_list = [1, 2, 3]
-        padding_list = [1, 2, 3]
-        kernel_size_list = [1, 2, 3]
-
-        for i in range(3):
-            annotation = annotation_list[i]
-            in_planes = in_planes_list[i]
-            stride = stride_list[i]
-            out_planes = out_planes_list[i]
-            groups = groups_list[i]
-            dilation = dilation_list[i]
-            padding = padding_list[i]
-            kernel_size = kernel_size_list[i]
-
-            class BasicBlock(torch.nn.Module):
-                def __init__(self, in_planes, out_planes, kernel_size, stride, padding, groups, dilation):
-                    super(BasicBlock, self).__init__()
-                    self.conv1 = torch.nn.Conv2d(in_channels=in_planes, out_channels=out_planes,
-                                                 kernel_size=kernel_size, stride=stride,
-                                                 padding=padding, groups=groups, bias=False, dilation=dilation)
-
-                def forward(self, x):
-                    identity = x
-                    out = self.conv1(x)
-                    return out
-
-            B = BasicBlock(in_planes, out_planes, kernel_size, stride, padding, groups, dilation)
-            ast_rewriter = RewritingTracer()
-            graph = ast_rewriter.trace(B)
-            traced = GraphModule(ast_rewriter.root, graph, "gm")
-
-            # annotate our program
-            for n in graph.nodes:
-                if n.op == 'placeholder':
-                    n.type = TensorType(annotation)
-
-            b = B.forward(torch.rand(annotation))
-            tc = GraphTypeChecker({}, traced)
-            tc.type_check()
-
-            for n in graph.nodes:
-                if n.op == 'output':
-                    assert torch.Size(n.type.__args__) == b.size()
->>>>>>> 44aa598c
 
 if __name__ == '__main__':
     unittest.main()