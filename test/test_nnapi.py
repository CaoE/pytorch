#!/usr/bin/env python3
import os
import ctypes
import torch
from typing import Tuple
from torch.backends._nnapi.prepare import convert_model_to_nnapi
from torch.testing._internal.common_utils import TestCase, run_tests


def qpt(t, scale, zero_point, dtype=torch.quint8):
    t = torch.tensor(t)
    return torch.quantize_per_tensor(t, scale, zero_point, dtype)


def nhwc(t):
    t = t.clone().contiguous(memory_format=torch.channels_last)
    t.nnapi_nhwc = True
    return t


class TestNNAPI(TestCase):

    def setUp(self):
        # Avoid saturation in fbgemm
        torch.backends.quantized.engine = 'qnnpack'

        libneuralnetworks_path = os.environ.get("LIBNEURALNETWORKS_PATH")
        if libneuralnetworks_path:
            ctypes.cdll.LoadLibrary(libneuralnetworks_path)
            print("Will attempt to run NNAPI models.")
            self.can_run_nnapi = True
        else:
            self.can_run_nnapi = False

    def check(
        self,
        module,
        arg_or_args,
        *,
        trace_args=None,
        convert_args=None,
        atol_rtol=None,
        limit=None,
    ):
        with torch.no_grad():
            if isinstance(arg_or_args, torch.Tensor):
                args = [arg_or_args]
            else:
                args = arg_or_args
            module.eval()
            traced = torch.jit.trace(module, trace_args or args)
            nnapi_module = convert_model_to_nnapi(traced, convert_args or args)
            if not self.can_run_nnapi:
                # Only test that the model was converted successfully.
                return
            eager_output = module(*args)
            nnapi_output = nnapi_module(*args)
            kwargs = {}
            if atol_rtol is not None:
                kwargs["atol"] = atol_rtol[0]
                kwargs["rtol"] = atol_rtol[1]
            self.assertEqual(eager_output, nnapi_output, **kwargs)
            if limit is not None:
                mismatches = \
                    eager_output.int_repr().to(torch.int32) - \
                    nnapi_output.int_repr().to(torch.int32)
                if mismatches.count_nonzero() > limit:
                    # Too many mismatches.  Re-run the check with no tolerance
                    # to get a nice message.
                    self.assertEqual(eager_output, nnapi_output, atol=0, rtol=0)

    def float_and_quant_and_nhwc(self, inp_float, scale, zero_point):
        torch.manual_seed(29)
        inp_quant = qpt(inp_float, 0.03, 128)
        return [
            ("float", inp_float),
            ("float-nhwc", nhwc(inp_float)),
            ("quant", inp_quant),
            ("quant-nhwc", nhwc(inp_quant)),
        ]

    def test_prelu(self):
        arg = torch.tensor([[1.0, -1.0, 2.0, -2.0]]).unsqueeze(-1).unsqueeze(-1)
        single_a = torch.nn.PReLU()
        self.check(single_a, arg)
        multi_a = torch.nn.PReLU(4)
        with torch.no_grad():
            multi_a.weight.copy_(torch.tensor([.1, .2, .3, .4]))
        self.check(multi_a, nhwc(arg))

        # Test flexible size
        self.check(
            multi_a,
            arg,
            trace_args=[torch.zeros(1, 4, 3, 3)],
            convert_args=[nhwc(torch.zeros(1, 4, 0, 0))],
        )

    def test_quantize(self):
        self.check(
            torch.nn.quantized.Quantize(0.25, 2, torch.quint8),
            nhwc(torch.tensor([[[[1.0]], [[2.0]]]])))

    def test_dequantize(self):
        self.check(
            torch.nn.quantized.DeQuantize(),
            nhwc(qpt([[[[1.0]], [[2.0]]]], 0.25, 2)))

    def test_unsqueeze(self):
        class UnsqueezeModule(torch.nn.Module):
            def __init__(self, dim):
                super().__init__()
                self.dim = dim

            def forward(self, arg):
                return arg.unsqueeze(self.dim)

        self.check(UnsqueezeModule(-2), torch.randn(4, 2, 2))
        self.check(UnsqueezeModule(-1), torch.randn(4, 2, 2))
        self.check(UnsqueezeModule(0), torch.randn(4, 2, 2))
        self.check(UnsqueezeModule(1), torch.randn(4, 2, 2))
        self.check(UnsqueezeModule(2), torch.randn(4, 2, 2))

    def test_reshape(self):
        class ReshapeModule(torch.nn.Module):
            def __init__(self, shape):
                super().__init__()
                self.shape = shape

            def forward(self, arg):
                return arg.reshape(self.shape)

        self.check(
            ReshapeModule((2, 4)),
            torch.randn(4, 2, 1, 1))

        self.check(
            ReshapeModule((8, -1)),
            nhwc(torch.randn(4, 2, 1, 1)))

        with self.assertRaisesRegex(Exception, "target size"):
            self.check(
                ReshapeModule((2, 4)),
                nhwc(torch.randn(4, 2, 1, 1)))

    def test_flatten(self):
        for mod in [
            torch.nn.Flatten(),
            torch.nn.Flatten(start_dim=2, end_dim=3),
            torch.nn.Flatten(start_dim=2, end_dim=4),
            torch.nn.Flatten(start_dim=0, end_dim=-2),
            torch.nn.Flatten(start_dim=0, end_dim=4)

        ]:
            self.check(mod, torch.randn(4, 2, 1, 3, 7))

        # TODO(axit): To add support for runtime
        # self.check(
        #     torch.nn.Flatten(),
        #     torch.randn(4, 2, 1, 3, 7),
        #     convert_args=[torch.zeros(0, 2, 1, 3, 7)]
        # )
        # with self.assertRaisesRegex(Exception, "dims can't be flexible"):
        #     self.check(torch.nn.Flatten(), torch.randn(4, 2, 0, 0, 7))
        # with self.assertRaisesRegex(Exception, "Only 1 dim"):
        #     self.check(
        #         torch.nn.Flatten(start_dim=1, end_dim=-2),
        #         torch.randn(0, 2, 1, 3, 0))

    def test_slice(self):
        class SliceModule(torch.nn.Module):
            def __init__(self, start, stop, step):
                super().__init__()
                self.start = start
                self.stop = stop
                self.step = step

            def forward(self, t):
                return t[1:, self.start:self.stop:self.step, :]

        class SliceModule2(torch.nn.Module):
            def forward(self, t):
                return t[3:]

        self.check(
            SliceModule(1, 5, 2),
            torch.randn(4, 6, 2)
        )
        self.check(
            SliceModule2(),
            torch.randn(5)
        )

        # flex inputs
        self.check(
            SliceModule(1, 5, 2),
            torch.randn(4, 6, 2),
            convert_args=[torch.zeros(4, 6, 0)]
        )
        with self.assertRaisesRegex(Exception, "slice with flexible shape"):
            self.check(
                SliceModule(1, 5, 2),
                torch.randn(4, 6, 2),
                convert_args=[torch.zeros(0, 0, 0)]
            )

    def test_cat(self):
        class CatModule(torch.nn.Module):
            def __init__(self, dim):
                super().__init__()
                self.dim = dim

            def forward(self, t1, t2):
                return torch.cat([t1, t2], self.dim)

        self.check(
            CatModule(0),
            [
                torch.randn(1, 2, 3, 3),
                torch.randn(2, 2, 3, 3),
            ])

        self.check(
            CatModule(1),
            [
                torch.randn(1, 2, 3, 3),
                torch.randn(1, 4, 3, 3),
            ])

        self.check(
            CatModule(1),
            [
                nhwc(torch.randn(1, 2, 3, 3)),
                nhwc(torch.randn(1, 4, 3, 3)),
            ])

    def test_pointwise_unary(self):
        for op in ["relu", "sigmoid"]:
            with self.subTest(op):
                class UnaryModule(torch.nn.Module):
                    def forward(self, arg):
                        if op == "relu":
                            return torch.nn.functional.relu(arg)
                        if op == "sigmoid":
                            return torch.sigmoid(arg)
                        raise Exception("Bad op")
                self.check(UnaryModule(), torch.tensor([-1.0, 1.0]))

    def test_pointwise_binary(self):
        for op in ["add", "sub", "mul", "div"]:
            with self.subTest(op):
                class BinaryModule(torch.nn.Module):
                    def forward(self, lhs, rhs):
                        if op == "add":
                            return lhs + rhs
                        if op == "sub":
                            return lhs - rhs
                        if op == "mul":
                            return lhs * rhs
                        if op == "div":
                            return lhs / rhs
                        raise Exception("Bad op")

                self.check(
                    BinaryModule(),
                    [
                        torch.tensor([1.0, 2.0]),
                        torch.tensor([3.0, 4.0]),
                    ])

                self.check(
                    BinaryModule(),
                    [
                        torch.tensor([[1.0, 2.0]]),
                        torch.tensor([[3.0, 4.0], [5.0, 6.0]]),
                    ])

                with self.assertRaisesRegex(Exception, "Non-equal-rank broadcast"):
                    self.check(
                        BinaryModule(),
                        [
                            torch.tensor([1.0, 2.0]),
                            torch.tensor([[3.0, 4.0], [5.0, 6.0]]),
                        ])

    def test_hardtanh(self):
        inp = torch.tensor([-2.0, -0.5, 0.5, 2.0, 7.0])
        self.check(torch.nn.Hardtanh(), inp)
        self.check(torch.nn.Hardtanh(0.0, 6.0), inp)
        with self.assertRaisesRegex(Exception, "hardtanh with args"):
            self.check(torch.nn.Hardtanh(0.0, 5.0), inp)

<<<<<<< HEAD
    def test_log_softmax(self):
        inp = torch.randn(3, 1000)
        self.check(torch.nn.LogSoftmax(), inp)
        self.check(torch.nn.LogSoftmax(0), inp)
=======
    def test_softmax(self):
        inp = torch.tensor([[-2.0, -0.5], [0.5, 2.0]])
        self.check(torch.nn.Softmax(), inp)
        self.check(torch.nn.Softmax(dim=0), inp)
        # Test flexible size
        self.check(
            torch.nn.Softmax(),
            inp,
            convert_args=[torch.zeros(0, 0)],
        )

    def test_to(self):
        class ToCPU(torch.nn.Module):
            def __init__(self):
                super().__init__()
                self.prelu = torch.nn.PReLU()

            def forward(self, x):
                y = x.to("cpu")
                # add prelu since input operand can't be output
                return self.prelu(y)

        arg = torch.randn(1, 2, 3, 3)
        self.check(ToCPU(), arg)
        # Test flexible size
        self.check(
            ToCPU(),
            arg,
            convert_args=[torch.zeros(1, 2, 0, 0)],
        )

    def test_detach(self):
        class DetachModule(torch.nn.Module):
            def __init__(self):
                super().__init__()

            def forward(self, x):
                y = x.detach()
                return torch.nn.functional.relu(y)

        self.check(DetachModule(), torch.randn(1, 2, 3, 3))
        self.check(
            DetachModule(), torch.randn(1, 2, 3, 3),
            convert_args=[torch.zeros(1, 2, 0, 0)])
>>>>>>> 804eb334

    def test_mean(self):
        class MeanModule(torch.nn.Module):
            def __init__(self, dim, keep=False):
                super().__init__()
                self.dim = dim
                self.keep = keep

            def forward(self, t):
                return torch.mean(t, dim=self.dim, keepdim=self.keep)

        self.check(MeanModule(0), torch.randn(2, 3))
        self.check(MeanModule(1), torch.randn(2, 3))
        self.check(MeanModule([2, 3]), torch.randn(2, 3, 6, 6))
        self.check(MeanModule([2, 3]), nhwc(torch.randn(2, 3, 6, 6)))
        self.check(MeanModule([-1, -2]), nhwc(torch.randn(2, 3, 6, 6)))
        self.check(MeanModule([-1, -2], keep=True), nhwc(torch.randn(2, 3, 6, 6)))

    def test_max_pool2d(self):
        for (name, inp) in self.float_and_quant_and_nhwc(torch.randn(2, 3, 12, 16), 0.3, 128):
            with self.subTest(name):
                self.check(torch.nn.MaxPool2d(2), inp)
                self.check(torch.nn.MaxPool2d((3, 4)), inp)
                self.check(torch.nn.MaxPool2d((3, 4), (1, 2)), inp)

    def test_avg_pool2d(self):
        for (name, inp) in self.float_and_quant_and_nhwc(torch.randn(2, 3, 12, 16), 0.3, 128):
            with self.subTest(name):
                atol_rtol = None
                limit = None
                convert_dims = (2, 3, 0, 0)
                convert_arg = torch.zeros(*convert_dims)

                for model in (
                        torch.nn.AvgPool2d(2),
                        torch.nn.AvgPool2d((3, 4)),
                        torch.nn.AvgPool2d((3, 4), (1, 2))):
                    if "quant" in name:
                        atol_rtol = (1, 0)
                        limit = model(inp).numel()
                        convert_arg = qpt(torch.zeros(*convert_dims), 1.0 / 16, 128)
                    if "nhwc" in name:
                        convert_arg = nhwc(convert_arg)

                    self.check(model, inp, atol_rtol=atol_rtol, limit=limit)
                    self.check(
                        model,
                        inp,
                        convert_args=[convert_arg],
                        atol_rtol=atol_rtol,
                        limit=limit
                    )

    def test_adaptive_avg_pool2d(self):
        for (name, inp) in self.float_and_quant_and_nhwc(torch.randn(2, 3, 12, 16), 0.3, 128):
            with self.subTest(name):
                self.check(torch.nn.AdaptiveAvgPool2d((1, 1)), inp)
                with self.assertRaisesRegex(Exception, "with output size"):
                    self.check(torch.nn.AdaptiveAvgPool2d((2, 2)), inp)

    def test_upsample_nearest2d(self):
        convert_args = dict(self.float_and_quant_and_nhwc(torch.randn(2, 3, 0, 0), 0.3, 128))
        for (name, inp) in self.float_and_quant_and_nhwc(torch.randn(2, 3, 12, 16), 0.3, 128):
            with self.subTest(name):
                self.check(torch.nn.UpsamplingNearest2d(size=(16, 20)), inp)
                self.check(torch.nn.UpsamplingNearest2d(size=(24, 32)), inp)
                self.check(torch.nn.UpsamplingNearest2d(size=(36, 48)), inp)
                self.check(torch.nn.UpsamplingNearest2d(scale_factor=(1.5, 1.5)), inp)
                self.check(torch.nn.UpsamplingNearest2d(scale_factor=(2.0, 2.0)), inp)
                self.check(torch.nn.UpsamplingNearest2d(scale_factor=(3.0, 3.0)), inp)

                self.check(
                    torch.nn.UpsamplingNearest2d(size=(24, 32)), inp,
                    convert_args=[convert_args[name]]
                )
                self.check(
                    torch.nn.UpsamplingNearest2d(scale_factor=(2.0, 2.0)), inp,
                    convert_args=[convert_args[name]]
                )

    def test_linear(self):
        torch.manual_seed(29)
        self.check(torch.nn.Linear(16, 32), torch.randn(2, 16))

    def test_conv2d(self):
        cases = [
            # in_ch, out_ch, kernel, stride, padding, groups, bias, input_dim,      name
            ( 4,     8,      (3, 3), 1,      0,       1,      1,    (2, 4, 16, 16), "3x3"),        # noqa: E201,E241
            ( 4,     8,      (3, 3), 1,      0,       1,      0,    (2, 4, 16, 16), "3x3nobias"),  # noqa: E201,E241
            ( 4,     16,     (3, 3), 1,      1,       1,      1,    (2, 4, 16, 16), "3x3p1"),      # noqa: E201,E241
            ( 8,     8,      (3, 3), 2,      0,       1,      1,    (2, 8, 16, 16), "3x3s2"),      # noqa: E201,E241
            ( 4,     8,      (5, 5), 1,      0,       1,      1,    (2, 4, 16, 16), "5x5"),        # noqa: E201,E241
            ( 4,     4,      (3, 3), 1,      0,       4,      1,    (2, 4, 16, 16), "3x3dw"),      # noqa: E201,E241
            ( 8,     4,      (1, 1), 1,      0,       1,      1,    (2, 8, 16, 16), "1x1"),        # noqa: E201,E241
        ]

        for kind in ["float", "float-nhwc", "quant", "quant-nhwc"]:
            for case in cases:
                in_ch, out_ch, kernel, stride, padding, groups, bias, input_dim, name = case
                with self.subTest("{}-{}".format(kind, name)):
                    inp = torch.randn(input_dim)
                    model = torch.nn.Conv2d(in_ch, out_ch, kernel, stride, padding, groups=groups, bias=bool(bias))
                    output_size = model(inp).numel()
                    atol_rtol = None
                    limit = None
                    convert_dims = input_dim[:2] + (0, 0)
                    convert_arg = torch.zeros(*convert_dims)

                    if "quant" in kind:
                        model = torch.nn.Sequential(model)
                        model.eval()
                        model.qconfig = torch.quantization.get_default_qconfig('qnnpack')
                        model = torch.quantization.prepare(model)
                        model(inp)
                        model = torch.quantization.convert(model)
                        inp = qpt(inp, 1.0 / 16, 128)
                        # I've seen numerical differences between QNNPACK and NNAPI,
                        # but never more than 1 quantum, and never more than ~1% of
                        # the output in this test.
                        atol_rtol = (1, 0)
                        limit = output_size * 0.03
                        convert_arg = qpt(torch.zeros(*convert_dims), 1.0 / 16, 128)

                    if "nhwc" in kind:
                        inp = nhwc(inp)
                        convert_arg = nhwc(convert_arg)

                    self.check(model, inp, atol_rtol=atol_rtol, limit=limit)
                    self.check(
                        model,
                        inp,
                        convert_args=[convert_arg],
                        atol_rtol=atol_rtol,
                        limit=limit
                    )

    def test_qadd(self):
        func = torch.nn.quantized.QFunctional()
        func.scale = 0.5
        func.zero_point = 120

        class AddMod(torch.nn.Module):
            def forward(self, lhs, rhs):
                return func.add(lhs, rhs)

        class AddReluMod(torch.nn.Module):
            def forward(self, lhs, rhs):
                return func.add_relu(lhs, rhs)

        for (name, mod) in [("add", AddMod), ("add_relu", AddReluMod)]:
            with self.subTest(name):
                self.check(
                    mod(),
                    [
                        qpt([1.0, 2.0], 0.25, 128),
                        qpt([3.0, 4.0], 0.25, 128),
                    ])
                self.check(
                    mod(),
                    [
                        qpt([[1.0, 2.0]], 0.25, 128),
                        qpt([[3.0, 4.0]], 0.25, 128),
                    ],
                    convert_args=[
                        qpt([[1.0, 2.0]], 0.25, 128),
                        qpt(torch.zeros((1, 2)), 0.25, 128),
                    ]
                )
                self.check(
                    mod(),
                    [
                        qpt([[1.0, 2.0]], 0.25, 128),
                        qpt([[3.0, 4.0]], 0.25, 128),
                    ],
                    convert_args=[
                        qpt(torch.zeros((1, 2)), 0.25, 128),
                        qpt([[3.0, 4.0]], 0.25, 128),
                    ]
                )
                self.check(
                    mod(),
                    [
                        qpt([[1.0, 2.0]], 0.25, 128),
                        qpt([[3.0, 4.0]], 0.25, 128),
                    ],
                    convert_args=[
                        qpt(torch.zeros((1, 2)), 0.25, 128),
                        qpt(torch.zeros((1, 2)), 0.25, 128),
                    ]
                )
                # NOTE: NNAPI qadd supports broadcast, but PT does not.

    def test_qlinear(self):
        torch.manual_seed(29)
        weight = qpt(torch.randn(16, 32), 0.125, 0, torch.qint8)
        bias = torch.randn(16)
        mod = torch.nn.quantized.Linear(32, 16)
        mod.set_weight_bias(weight, bias)
        inp = qpt(torch.randn(2, 32), 0.05, 130, torch.quint8)
        self.check(mod, inp)

    def test_seblock_mul(self):
        class MulModel(torch.nn.Module):
            def forward(self, lhs, rhs):
                return lhs * rhs

        self.check(
            MulModel(),
            [
                nhwc(torch.randn(2, 3, 4, 4)),
                torch.randn(1, 3, 1, 1),
            ])

    def test_multi_output(self):
        class MultiModel(torch.nn.Module):
            def forward(self, lhs, rhs) -> Tuple[torch.Tensor, torch.Tensor]:
                the_sum = lhs + rhs
                the_diff = lhs - rhs
                return the_sum, the_diff

        self.check(MultiModel(), [torch.tensor([1.0, 2.0]), torch.tensor([1.0, 3.0])])


if __name__ == '__main__':
    run_tests()<|MERGE_RESOLUTION|>--- conflicted
+++ resolved
@@ -290,12 +290,6 @@
         with self.assertRaisesRegex(Exception, "hardtanh with args"):
             self.check(torch.nn.Hardtanh(0.0, 5.0), inp)
 
-<<<<<<< HEAD
-    def test_log_softmax(self):
-        inp = torch.randn(3, 1000)
-        self.check(torch.nn.LogSoftmax(), inp)
-        self.check(torch.nn.LogSoftmax(0), inp)
-=======
     def test_softmax(self):
         inp = torch.tensor([[-2.0, -0.5], [0.5, 2.0]])
         self.check(torch.nn.Softmax(), inp)
@@ -340,7 +334,11 @@
         self.check(
             DetachModule(), torch.randn(1, 2, 3, 3),
             convert_args=[torch.zeros(1, 2, 0, 0)])
->>>>>>> 804eb334
+
+    def test_log_softmax(self):
+        inp = torch.randn(3, 1000)
+        self.check(torch.nn.LogSoftmax(), inp)
+        self.check(torch.nn.LogSoftmax(0), inp)
 
     def test_mean(self):
         class MeanModule(torch.nn.Module):
